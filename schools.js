(function () { "use strict";

var commonUtil = require('./common/util.js');
var serverUtil = require('./server-util.js');
var _ = require('lodash');
var util = require('util');
var assert = require('assert');
var Q = require('q');
var buscomponent = require('./stbuscomponent.js');

/**
 * Provides requests regarding the group structure to the client
 * @public
 * @module schools
 */

/**
 * Main object of the {@link module:schools} module
 * @public
 * @constructor module:schools~Schools
 * @augments module:stbuscomponent~STBusComponent
 */
function Schools () {
	Schools.super_.apply(this, arguments);
}

util.inherits(Schools, buscomponent.BusComponent);

/**
 * Helper function to indicate that a client request requires school admin privileges
 * 
 * @param {QTCallback} f    A standard QT client request handler
 * @param {boolean} [soft=false]   If this is set to true, the request does not fail with a
 *                                 <code>permission-denied</code> error if the <code>schoolid</code> property
 *                                 is not set.
 *                                 This is useful when a request does not always require privileges
 *                                 but rather only when it is applied to a school.
 * @param {module:schools~Schools} [scdb] A provider of the {@link busreq~isSchoolAdmin} bus request for checking privileges.
 * @param {Array} [status] Passed to {@link busreq~isSchoolAdmin}
 * 
 * @return {QTCallback}  A modified callback that fails with <code>permission-denied</code> when encountering
 *                       requests from users that do not have school admin capabilities.
 * 
 * @function module:schools~_reqschooladm
 */
function _reqschooladm (f, soft, scdb, status) {
	soft = soft || false;
	
	return function(query, ctx) {
		var forward = _.bind(function() { return _.bind(f, this)(query, ctx); }, this);
		
		if (soft && !query.schoolid)
			return forward();
		
		var lsa = null;
		if (this && this.bus) lsa = this;
		if (scdb && scdb.bus) lsa = scdb;
		
		assert.ok(lsa);
		
		return lsa.request({name: 'isSchoolAdmin', ctx: ctx, status: status, schoolid: query.schoolid}, function(schoolAdminResult) {
			if (!schoolAdminResult.ok)
				return { code: 'permission-denied' };
			
			// in the case that schoolid was not numerical before
			query.schoolid = schoolAdminResult.schoolid;
			return forward();
		});
	};
}

/**
 * See {@link module:schools~Schools.isSchoolAdmin}
 * 
 * @function busreq~isSchoolAdmin
 */
/**
 * Tests a user (precisely, a {@link module:qctx~QContext}) for school/group admin privileges.
 * 
 * @param {module:qctx~QContext} ctx  The query context whose user and access patterns are to be checked.
 * @param {?Array} status   A list of acceptable user status to be considered “admin”-Like.
 * @param {int} schoolid    The id of the schools whose admin tables are to be checked.
 *
 * @return  Returns a Q promise returning <code>{ ok: true, schoolid: … }</code> when successful,
 *                          otherwise with <code>{ ok: false, schoolid: null }</code>.
 * 
 * @function module:schools~Schools#isSchoolAdmin
 */
Schools.prototype.isSchoolAdmin = buscomponent.provide('isSchoolAdmin', ['ctx', 'status', 'schoolid'],
	function(ctx, status, schoolid)
{
	var self = this;
	
	(parseInt(schoolid) == schoolid ? Q([{id: schoolid}]) :
		ctx.query('SELECT id FROM schools WHERE ? IN (id, name, path)', [schoolid]))
	.then(function(res) {
		if (res.length == 0)
			return {ok: false, schoolid: null};
		
		assert.equal(res.length, 1);
		
		schoolid = res[0].id;
		
		if (ctx.access.has('schooldb'))
			return {ok: true, schoolid: null};
			
		status = status || ['admin', 'xadmin'];
		
		return self.loadSchoolAdmins(schoolid, ctx).then(function(admins) {
			var isAdmin = (admins.filter(function(a) {
				return status.indexOf(a.status) != -1 && a.adminid == ctx.user.id;
			}).length > 0);
			return {ok: isAdmin, schoolid: isAdmin ? schoolid : null};
		});
	});
});

/**
 * Load a list of admins for a given school/group.
 * 
 * @param {int} schoolid  The numerical id for the school.
 * @param {module:qctx~QContext} ctx  A QContext to provide database access
 * @return  A Q promise for a complete list of school admins and associated metadata.
 * 
 * @function module:schools~Schools#loadSchoolAdmins
 */
Schools.prototype.loadSchoolAdmins = function(schoolid, ctx) {
	return ctx.query('SELECT sa.schoolid AS schoolid, sa.uid AS adminid, sa.status AS status, users.name AS adminname ' +
		'FROM schools AS c ' +
		'JOIN schools AS p ON c.path LIKE CONCAT(p.path, "%") OR p.id = c.id ' +
		'JOIN schooladmins AS sa ON sa.schoolid = p.id ' +
		'JOIN users ON users.id = sa.uid ' +
		'WHERE c.id = ?', [parseInt(schoolid)]);
};

/**
 * Load all relevant public info for a given school
 * 
 * @param {(int|string)} lookfor  A school id or path to use for searching the group.
 * @param {module:qctx~QContext} ctx  A context to provide database access.
 * @param {object} cfg  The server base config.
 * 
 * @return A Q promise for a { code: …, schoolinfo: … / null } object
 * 
 * @function module:schools~Schools#loadSchoolInfo
 */
Schools.prototype.loadSchoolInfo = function(lookfor, ctx, cfg) {
	var self = this;
	
	return ctx.query('SELECT schools.id, schools.name, schools.path, descpage, config, eventid, type, targetid, time, srcuser, url AS banner '+
		'FROM schools ' +
		'LEFT JOIN events ON events.targetid = schools.id AND events.type = "school-create" ' +
		'LEFT JOIN httpresources ON httpresources.groupassoc = schools.id AND httpresources.role = "schools.banner" ' +
		'WHERE ? IN (schools.id, schools.path, schools.name) ' + 
		'LIMIT 1', [String(lookfor)]).then(function(res) {
		if (res.length == 0)
			return { code: 'get-school-info-notfound' };
		
		var s = res[0];	
		s.parentPath = null;
		
		assert.ok(s.eventid);
		
		if (s.config == '')
			s.config = {};
		else
			s.config = JSON.parse(s.config);
			
		assert.ok(s.config);
		
		return self.loadSchoolAdmins(s.id, ctx).then(function(admins) {
			s.admins = admins;
			
			return ctx.query('SELECT * FROM schools AS c WHERE c.path LIKE ?', [s.path + '/%']).then(function(subschools) {
				s.subschools = subschools;
				return ctx.query('SELECT COUNT(uid) AS usercount ' +
					'FROM schoolmembers AS sm '+
					'LEFT JOIN schools AS c ON sm.schoolid = c.id ' +
					'LEFT JOIN schools AS p ON c.path LIKE CONCAT(p.path, "/%") OR p.id = c.id ' +
					'WHERE p.id = ?', [s.id]);
			}).then(function(usercount) {
				s.usercount = usercount[0].usercount;
				return ctx.query('SELECT c.*, u.name AS username, u.id AS uid, url AS profilepic, trustedhtml ' +
					'FROM ecomments AS c '+
					'LEFT JOIN users AS u ON c.commenter = u.id ' +
					'LEFT JOIN httpresources ON httpresources.user = c.commenter AND httpresources.role = "profile.image" '+
					'WHERE c.eventid = ?',
					[s.eventid]);
			}).then(function(comments) {
				s.comments = comments;
				
				return ctx.query('SELECT oh.stocktextid AS stockid, oh.stockname, ' +
					'SUM(ABS(money)) AS moneysum, ' +
					'SUM(ABS(money) / (UNIX_TIMESTAMP() - buytime + 300)) AS wsum ' +
					'FROM orderhistory AS oh ' +
					'JOIN schoolmembers AS sm ON sm.uid = oh.userid AND sm.jointime < oh.buytime AND sm.schoolid = ? ' +
					'GROUP BY stocktextid ORDER BY wsum DESC LIMIT 10', [s.id]);
			}).then(function(popular) {
				s.popular = popular;
			
				if (s.path.replace(/[^\/]/g, '').length != 1) // need higher-level 
					s.parentPath = commonUtil.parentPath(s.path);
				
				return s.parentPath ? self.loadSchoolInfo(s.parentPath, ctx, cfg) :
					Q({schoolinfo: null});
			}).then(function(result) {
				assert.ok(typeof result.code == 'undefined' || result.code == 'get-school-info-success');
				
				s.parentSchool = result;
				s.config = serverUtil.deepupdate({}, cfg.schoolConfigDefaults,
					s.parentSchool ? s.parentSchool.config : {}, s.config);
				
				return {code: 'get-school-info-success', schoolinfo: s};
			});
		});
	});
};

/**
 * A school info object (specializes {@link Event}), as returned by {@link c2s~get-school-info}
 * 
 * @typedef module:schools~schoolinfo
 * @type {object}
 * 
 * @property {int} id  A numerical school id.
 * @property {string} name  A human-readable name for the school/group.
 * @property {string} path  A machine-readable path for the school/group, indicating its supergroups’ paths.
 * @property {string} descpage  A human-readable description of the school/group, usually written by its administrators.
 * @property {object} config  A config for the school containing various parameters, e.g. ranking information.
 * @property {int} eventid  The event for the school creation. Useful for writing comments on the pinboard.
 * @property {string} type  The event type for the school creation (<code>school-create</code>).
 * @property {int} targetid  The school id.
 * @property {int} time  The school creation time.
 * @property {string} banner  The public school banner.
 * @property {int} usercount  The number of school members.
 * @property {Comment[]} comments  The school “pinboard” (i.e. comments on the school creation event).
 * @property {module:schools~schoolinfo[]} subschools  A list of subschools of this school
 *                                                     (in short notation, i.e. no event/comment information etc.).
 * @property {string} parentPath  The parent path of this school, or '/' if this school is top-level.
 * @property {object[]} popular  See {@link c2s~list-popular-stocks}.
 */

/**
 * Load all relevant public info for a given school
 * 
 * @param {(int|string)} query.lookfor  A school id, path or name to look for.
 * 
 * @return {object} Returns with <code>get-school-info-success</code> and a detailed school info in <code>.result</code>
 *                  in case of success and <code>get-school-info-notfound</code> in case the school could not be found.
 *                  The precise format is described [here]{@link module:schools~schoolinfo}.
 * 
 * @function c2s~get-school-info
 */
Schools.prototype.getSchoolInfo = buscomponent.provideQT('client-get-school-info', function(query, ctx) {
	var self = this;
	
	return self.getServerConfig().then(function(cfg) {
		return self.loadSchoolInfo(query.lookfor, ctx, cfg);
	}).then(function(result) {
		return { code: result.code, 'result': result.schoolinfo };
	});
});

/**
 * Check for the existence of a given school path/id/name.
 * This is not a redundancy to {@link c2s~get-school-info}, since the latter
 * requires the querying user to be logged in.
 * 
 * @param {(int|string)} query.lookfor A school id, path or name to look for.
 * 
 * @return {object} Returns with <code>school-exists-success</code>.
 *                  The <code>.exists</code> attribute will be a boolean indicating
 *                  the existence of the given group, and in case it exists, <code>.path</code>
 *                  will contain its path identifier.
 * 
 * @loginignore
 * @function c2s~school-exists
 */
Schools.prototype.schoolExists = buscomponent.provideQT('client-school-exists', function(query, ctx) {
	return ctx.query('SELECT path FROM schools WHERE ? IN (id, path, name)', [String(query.lookfor)]).then(function(res) {
		return { code: 'school-exists-success', exists: res.length > 0, path: res.length > 0 ? res[0].path : null };
	});
});

/**
 * Changes a school description text.
 * 
 * @param {int} query.schoolid  A school id to operate on.
 * @param {(string)} query.descpage  A human-readable description of the school/group for later display.
 * 
 * @return {object} Returns with <code>school-exists-success</code> or a common error code.
 * 
 * @noreadonly
 * @function c2s~school-change-description
 */
Schools.prototype.changeDescription = buscomponent.provideWQT('client-school-change-description', _reqschooladm(function(query, ctx) {
	return ctx.query('UPDATE schools SET descpage = ? WHERE id = ?',
		[String(query.descpage), parseInt(query.schoolid)]).then(function() {
		return { code: 'school-change-description-success' };
	});
}));

/**
 * Makes a school member non-pending and, optionally, awards or removes admin status.
 * 
 * @param {int} query.schoolid  A school id to operate on.
 * @param {string} query.status  If 'member', removes all admin status. Otherwise
 *                         (and especially for 'admin'), marks the given user as a
 *                         school/group admin.
 * 
 * @return {object} Returns with <code>school-change-member-status</code> or a common error code.
 * 
 * @noreadonly
 * @function c2s~school-change-member-status
 */
Schools.prototype.changeMemberStatus = buscomponent.provideWQT('client-school-change-member-status', _reqschooladm(function(query, ctx) {
	return ctx.query('UPDATE schoolmembers SET pending = 0 WHERE schoolid = ? AND uid = ?',
		[parseInt(query.schoolid), parseInt(query.uid)]).then(function() {
		if (query.status == 'member')
			return ctx.query('DELETE FROM schooladmins WHERE uid = ? AND schoolid = ?',
				[parseInt(query.uid), parseInt(query.schoolid)]);
		else
			return ctx.query('REPLACE INTO schooladmins (schoolid, uid, status) VALUES(?, ?, ?)',
				[parseInt(query.schoolid), parseInt(query.uid), String(query.status)]);
	}).then(function() {
		return { code: 'school-change-member-status-success' };
	});
}));

/**
 * Deletes a comment (replaces the text with a notice).
 * 
 * The server template for the notice is stored in
 * <code>comment-deleted-by-group-admin.html</code>.
 * 
 * @param {int} query.schoolid  A school id to operate on.
 * @param {int} query.commentid  The numeric id of the comment to delete.
 * 
 * @return {object} Returns with <code>school-delete-comment-success</code> or a common error code.
 * 
 * @noreadonly
 * @function c2s~school-delete-comment
 */
Schools.prototype.deleteComment = buscomponent.provideWQT('client-school-delete-comment', _reqschooladm(function(query, ctx) {
	var self = this;
	
	return ctx.query('SELECT c.commentid AS cid FROM ecomments AS c ' +
		'JOIN events AS e ON e.eventid = c.eventid ' +
		'WHERE c.commentid = ? AND e.targetid = ? AND e.type = "school-create"',
		[parseInt(query.commentid), parseInt(query.schoolid)]).then(function(res) {
		if (res.length == 0)
			return { code: 'permission-denied' };
		
		assert.ok(res.length == 1 && res[0].cid == query.commentid);
		
		return ctx.query('UPDATE ecomments SET comment = ?, trustedhtml = 1 WHERE commentid = ?',
			[self.readTemplate('comment-deleted-by-group-admin.html'), parseInt(query.commentid)]).then(function() {
			return { code: 'school-delete-comment-success' };
		});
	});
}));

/**
 * Removes a user from the school member list.
 * 
 * @param {int} query.schoolid  A school id to operate on.
 * @param {int} query.uid  The numeric id of the user to remove.
 * 
 * @return {object} Returns with <code>school-kick-user-success</code> or a common error code.
 * 
 * @noreadonly
 * @function c2s~school-kick-user
 */
Schools.prototype.kickUser = buscomponent.provideWQT('client-school-kick-user', _reqschooladm(function(query, ctx) {
	return ctx.query('DELETE FROM schoolmembers WHERE uid = ? AND schoolid = ?', 
		[parseInt(query.uid), parseInt(query.schoolid)]).then(function() {
		return ctx.query('DELETE FROM schooladmins WHERE uid = ? AND schoolid = ?', 
			[parseInt(query.uid), parseInt(query.schoolid)]);
	}).then(function() {
		return { code: 'school-kick-user-success' };
	});
}));

/**
 * Informs users that a new group/school has been created.
 * 
 * @typedef s2c~school-create
 * @type {Event}
 * 
 * @property {int} schoolid  The numerical ID of the new school
 * @property {string} schoolname  The human-readable name of the new school
 * @property {string} schoolpath  The new school’s path indicating its place in the
 *                                school tree
 */

/**
 * Creates a new school.
 * 
 * @param {?string} query.schoolpath  The path for the new school. If not given,
 *                                    a path will be generated from the school’s name.
 *                                    Note that this indicates potential parent groups.
 * @param {string} query.schoolname   A human-readable identifier of the school.
 *                                    It is recommended but not enforced that this is unrelated
 *                                    to any parent group’s names, therefore not introducing
 *                                    redundancy.
 * 
 * @return {object} Returns with <code>create-school-success</code>,
 *                  <code>create-school-already-exists</code> if the path is already taken,
 *                  <code>create-school-missing-parent</code> if the path is invalid,
 *                  or a common error code.
 * 
 * @noreadonly
 * @function c2s~create-school
 */
Schools.prototype.createSchool = buscomponent.provideWQT('client-create-school', function(query, ctx) {
	if (!query.schoolname)
		return { code: 'format-error' };
	
	query.schoolname = String(query.schoolname || '').toLowerCase();
	
	if (!query.schoolpath)
		query.schoolpath = '/' + query.schoolname.replace(/[^\w_-]/g, '');
	
	var conn;
	return ctx.startTransaction().then(function(conn_) {
		conn = conn_;
		
		return conn.query('SELECT COUNT(*) AS c FROM schools WHERE path = ?', [String(query.schoolpath)]);
	}).then(function(r) {
		assert.equal(r.length, 1);
		if (r[0].c == 1 || !query.schoolname.trim() || 
			!/^(\/[\w_-]+)+$/.test(query.schoolpath)) {
			return conn.rollback().then(function() {
				return { code: 'create-school-already-exists' };
			});
		}
		
		(query.schoolpath.replace(/[^\/]/g, '').length == 1 ? Q([{c: 1}])
			: conn.query('SELECT COUNT(*) AS c FROM schools WHERE path = ?',
			[commonUtil.parentPath(String(query.schoolpath))])).then(function(r) {
			assert.equal(r.length, 1);
			
			if (r[0].c != 1) {
				return conn.rollback().then(function() {
					return { code: 'create-school-missing-parent' };
				});
			}
			
			return conn.query('INSERT INTO schools (name, path) VALUES(?, ?)',
				[String(query.schoolname), String(query.schoolpath)]).then(function(res) {
				return ctx.feed({
					'type': 'school-create',
					'targetid': res.insertId,
					'srcuser': ctx.user.id,
					'conn': conn
				});
			}).then(function() {
				return conn.commit();
			}).then(function() {
				return { code: 'create-school-success' };
			});
		});
	});
});

/**
 * Enumerate all currently present groups, optionally filtered by further specifiers.
 * 
 * @param {?string} query.parentPath  Enumerate only subgroups of the one specified via this path.
 * @param {?string} query.search      Search group paths and names for this string
 *                                    (i.e. return only matches).
 * 
 * @return {object} Returns with <code>list-schools-success</code> or a common error code.
 * 
 * @noreadonly
 * @loginignore
 * @function c2s~list-schools
 */
Schools.prototype.listSchools = buscomponent.provideQT('client-list-schools', function(query, ctx) {
	query.parentPath = String(query.parentPath).toLowerCase();
	
	var where = 'WHERE 1 ';
	var params = [];
	if (query.parentPath) {
		where = 'AND path LIKE ? OR path = ? ';
		params.push(query.parentPath + '/%', query.parentPath);
	}
	
	if (query.search) {
		var likestring = '%' + (String(query.search)).replace(/%/g, '\\%') + '%';
		
		where += 'AND (schools.name LIKE ? OR path LIKE ?) ';
		params.push(likestring, likestring);
	}
<<<<<<< HEAD
	
	return ctx.query('SELECT schools.id, schools.name, COUNT(sm.uid) AS usercount, schools.path FROM schools ' +
=======

	ctx.query('SELECT schools.id, schools.name, COUNT(sm.uid) AS usercount, schools.path, url AS banner ' +
		'FROM schools ' +
		'LEFT JOIN httpresources ON httpresources.groupassoc = schools.id AND httpresources.role = "schools.banner" ' +	
>>>>>>> 3439f7bf
		'LEFT JOIN schoolmembers AS sm ON sm.schoolid=schools.id AND NOT pending ' +
		where +
		'GROUP BY schools.id', params).then(function(results) {
		return { code: 'list-schools-success', 'result': results };
	});
});

/**
 * Publish the school banner for a given group.
 * 
 * This inherits all parameters and return codes from {@link c2s~publish}.
 * 
 * @param {int} query.schoolid  The numerical id of the school to publish the banner for.
 * 
 * @return {object} See {@link c2s~publish}.
 * 
 * @noreadonly
 * @function c2s~school-publish-banner
 */
Schools.prototype.publishBanner = buscomponent.provideQT('client-school-publish-banner', function(query, ctx) {
	query.role = 'schools.banner';
	
	return _reqschooladm(_.bind(function(query, ctx) {
		return this.request({name: 'client-publish', query: query, ctx: ctx, groupassoc: query.schoolid});
	}, this), false, this)(query, ctx);
});

/**
 * Create an invite link, optionally for a given school/group and/or send it to an email adress.
 * 
 * See also {@link busreq~createInviteLink}.
 * 
 * @param {?int} query.schoolid  The numerical id of the school to create an invite link for.
 *                               Use of the invite link will lead to automatically joining the group.
 * @param {?string} query.email  The email to send the invite link to.
 * 
 * @return {object} Returns with <code>create-invite-link-success</code>,
 *                  <code>create-invite-link-not-verif</code> if the own e-mail address has not been verified,
 *                  <code>create-invite-link-invalid-email</code> if <code>query.email</code> is not valid,
 *                  or a common error code.
 * 
 * @noreadonly
 * @function c2s~create-invite-link
 */
Schools.prototype.createInviteLink = buscomponent.provideQT('client-create-invite-link', function(query, ctx) {
	return _reqschooladm(_.bind(function(query, ctx) {
		return this.request({name: 'createInviteLink', query: query, ctx: ctx});
	}, this), true, this)(query, ctx);
});

exports.Schools = Schools;

})();<|MERGE_RESOLUTION|>--- conflicted
+++ resolved
@@ -492,15 +492,10 @@
 		where += 'AND (schools.name LIKE ? OR path LIKE ?) ';
 		params.push(likestring, likestring);
 	}
-<<<<<<< HEAD
-	
-	return ctx.query('SELECT schools.id, schools.name, COUNT(sm.uid) AS usercount, schools.path FROM schools ' +
-=======
-
-	ctx.query('SELECT schools.id, schools.name, COUNT(sm.uid) AS usercount, schools.path, url AS banner ' +
+	
+	return ctx.query('SELECT schools.id, schools.name, COUNT(sm.uid) AS usercount, schools.path, url AS banner ' +
 		'FROM schools ' +
-		'LEFT JOIN httpresources ON httpresources.groupassoc = schools.id AND httpresources.role = "schools.banner" ' +	
->>>>>>> 3439f7bf
+		'LEFT JOIN httpresources ON httpresources.groupassoc = schools.id AND httpresources.role = "schools.banner" ' +
 		'LEFT JOIN schoolmembers AS sm ON sm.schoolid=schools.id AND NOT pending ' +
 		where +
 		'GROUP BY schools.id', params).then(function(results) {
