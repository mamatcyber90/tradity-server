--- conflicted
+++ resolved
@@ -416,26 +416,12 @@
 		tli = null;
 	};
 	
-<<<<<<< HEAD
-	notifyTimer = setTimeout(function() {
-		if (tli === null)
-			return;
-		
-		self.emitError(new Error('Transaction did not close within timeout: ' + JSON.stringify(self.tableLocks[tli])));
-	}, 60000);
-	
-	assert.equal(typeof cb, 'function');
-	
-	tablelocks = tablelocks || {};
-	assert.ok(restart);
-=======
 	var conn;
 	var oldrestart = options.restart || function() {
 		(conn ? conn.rollback() : Q()).then(function() {
 			self.startTransaction.apply(self, args);
 		});
 	};
->>>>>>> c1b429a8
 	
 	var restart = function() {
 		cleanTLEntry();
