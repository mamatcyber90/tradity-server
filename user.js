(function () { "use strict";

var _ = require('lodash');
var util = require('util');
var crypto = require('crypto');
var assert = require('assert');
var Q = require('q');
var serverUtil = require('./server-util.js');
var buscomponent = require('./stbuscomponent.js');
var Access = require('./access.js').Access;
var qctx = require('./qctx.js');
require('datejs');

/**
 * Provides all single-user non-financial client requests.
 * 
 * @public
 * @module user
 */

/**
 * Main object of the {@link module:user} module
 * @public
 * @constructor module:user~User
 * @augments module:stbuscomponent~STBusComponent
 */
function User () {
	User.super_.apply(this, arguments);
}

util.inherits(User, buscomponent.BusComponent);

/**
 * Generates a password hash and salt combination.
 * 
 * @param {string} pw  The password string to generate a salt+hash for.
 * 
 * @return  A Q promise for an object of the form { salt: …, hash: … }
 * @function module:user~User#generatePWKey
 */
User.prototype.generatePWKey = function(pw) {
	return Q.nfcall(crypto.randomBytes, 16).then(function(buf) {
		var pwsalt = buf.toString('hex');
		var pwhash = serverUtil.sha256(pwsalt + String(pw));
		
		return {salt: pwsalt, hash: pwhash};
	});
};

/**
 * Sends an invite e-mail to a user.
 * 
 * @param {object} data  General information on sender and receiver of the e-mail.
 * @param {string} data.sender.name  The username of the sender.
 * @param {string} data.sender.email  The e-mail address of the sender.
 * @param {string} data.email  The e-mail adress of the receiver.
 * @param {string} data.url  The URL of the invite link.
 * @param {module:qctx~QContext} ctx  A QContext to provide database access.
 * 
 * @return  Returns with <code>create-invite-link-success</code>.
 * 
 * @function module:user~User#sendInviteEmail
 */
User.prototype.sendInviteEmail = function(data, ctx) {
	var self = this;
	
	return self.request({name: 'sendTemplateMail',
		template: 'invite-email.eml',
		ctx: ctx,
		variables: {'sendername': data.sender.name, 'sendermail': data.sender.email, 'email': data.email, 'url': data.url}
	}).then(function() {
		return { code: 'create-invite-link-success' };
	});
};

/**
 * Sends the registation e-mail to a new user or after an e-mail address change.
 * 
 * @param {object} data  General information on the receiver of the email.
 * @param {string} data.name  The username of the receiver.
 * @param {string} data.email  The e-mail adress of the receiver.
 * @param {string} data.url  The URL of the e-mail address confirmation link.
 *
 * @return  Returns with <code>reg-success</code>.
 * 
 * @function module:user~User#sendRegisterEmail
 */
User.prototype.sendRegisterEmail = function(data, ctx, xdata) {
	var self = this;
	
	ctx.access.drop('email_verif');
	
	var loginResp;
	return self.login({
		name: data.email,
		stayloggedin: true,
	}, ctx, xdata, true).then(function(loginResp_) {
		loginResp = loginResp_;
		assert.equal(loginResp.code, 'login-success');
		
		return Q.nfcall(crypto.randomBytes, 16);
	}).then(function(buf) {
		var key = buf.toString('hex');
		
		return ctx.query('INSERT INTO email_verifcodes (`userid`, `time`, `key`) VALUES(?, UNIX_TIMESTAMP(), ?)', 
			[ctx.user.id, key]);
	}).then(function(res) {
		return self.getServerConfig();
	}).then(function(cfg) {
		var url = cfg.varReplace(cfg.regurl
			.replace(/\{\$key\}/g, key)
			.replace(/\{\$uid\}/g, ctx.user.id));
		
		return self.request({name: 'sendTemplateMail', 
			template: 'register-email.eml',
			ctx: ctx,
			variables: {'url': url, 'username': data.name, 'email': data.email}
		});
	}).then(function() {
		loginResp.code = 'reg-success';
		return loginResp;
	});
};

/**
 * Lists the most popular stocks.
 * 
 * These are ordered according to a weighted average of the money amounts
 * involved in the relevant trades, specifically:
 * 
 * <ul>
 *     <li>No trades older than 3 weeks are taken into consideration</li>
 *     <li>Each trade’s value is added to its stock according to:
 *         <math mode="display" xmlns="http://www.w3.org/1998/Math/MathML">
 *             <mfrac>
 *                 <mrow>| money involved in trade |</mrow>
 *                 <mrow>| time difference now - trade time in seconds + 300 |</mrow>
 *             </mfrac>
 *         </math>
 *     </li>
 * </ul>
 * 
 * @return {object} Returns with <code>list-popular-stocks-success</code>,
 *                  with <code>.results</code> being set to a list of stocks,
 *                  which carry the properties <code>stockid, stockname, moneysum, wsum</code>,
 *                  the latter being the sum of the above formula over all trades for that stock.
 * 
 * @function c2s~list-popular-stocks
 */
User.prototype.listPopularStocks = buscomponent.provideQT('client-list-popular-stocks', function(query, ctx) {
	return ctx.query('SELECT oh.stocktextid AS stockid, oh.stockname, ' +
		'SUM(ABS(money)) AS moneysum, ' +
		'SUM(ABS(money) / (UNIX_TIMESTAMP() - buytime + 300)) AS wsum ' +
		'FROM orderhistory AS oh ' +
		'WHERE buytime > UNIX_TIMESTAMP() - 86400*21 ' +
		'GROUP BY stocktextid ORDER BY wsum DESC LIMIT 20', []).then(function(popular) {
		return { code: 'list-popular-stocks-success', 'results': popular };
	});
});

/**
 * Logs a user into their account.
 * 
 * This is usually achieved by creating a session and writing it
 * into the database. Should, however, the server be in read-only mode,
 * a message is created and signed with this server’s private key which
 * is valid for one day.
 * 
 * @param {string} query.name  A user name or e-mail address.
 * @param {string} query.pw  The user’s password.
 * @param {boolean} query.stayloggedin  Whether the user wishes to be logged in
 *                                      for an extended period of time (e.g. when
 *                                      using their personal computer).
 * 
 * @return {object} Returns with <code>login-wrongpw</code>,
 *                  <code>login-badname</code>, <code>login-success</code> or a common error code and,
 *                  in case of success, sets <code>.key</code> (a session id) and <code>.uid</code>
 *                  accordingly.
 * 
 * @loginignore
 * @function c2s~login
 */
User.prototype.login = buscomponent.provide('client-login', 
	['query', 'ctx', 'xdata', 'ignorePassword'], function(query, ctx, xdata, ignorePassword) {
	var self = this;
	
	var name = String(query.name);
	var pw = String(query.pw);
	var conn;
	
	/* use an own connection to the server with write access
	 * (otherwise we might end up with slightly outdated data) */
<<<<<<< HEAD
	return ctx.startTransaction().then(function(conn_) {
		conn = conn_;
		
		return conn.query('SELECT id, pwsalt, pwhash '+
			'FROM users ' +
			'WHERE (email = ? OR name = ?) AND deletiontime IS NULL ' +
			'ORDER BY id DESC', [name, name]);
	}).then(function(res) {
		if (res.length == 0) {
			return conn.rollback().then(function() {
				return { code: 'login-badname' };
			});
		}
		
		var uid = res[0].id;
		var pwsalt = res[0].pwsalt;
		var pwhash = res[0].pwhash;
		if (pwhash != serverUtil.sha256(pwsalt + pw) && !ignorePassword) {
			return conn.rollback().then(function() {
				return { code: 'login-wrongpw' };
			});
		}
		
		var key;
		return Q.nfcall(crypto.randomBytes, 16).then(function(buf) {
			key = buf.toString('hex');
			return self.getServerConfig();
		}).then(function(cfg) {
			if (ctx.getProperty('readonly')) {
				key = key.substr(0, 6);
				var today = parseInt(Date.now() / 86400);
				
				var ret;
				return self.request({
					name: 'createSignedMessage',
					msg: {
						uid: uid,
						sid: key,
						date: today
=======
	ctx.startTransaction(function(conn, commit, rollback) {
		conn.query('SELECT id, pwsalt, pwhash FROM users WHERE (email = ? OR name = ?) AND deletiontime IS NULL ORDER BY id DESC', [name, name], function(res) {
			if (res.length == 0) {
				rollback();
				return cb('login-badname');
			}
			
			var uid = res[0].id;
			var pwsalt = res[0].pwsalt;
			var pwhash = res[0].pwhash;
			if (pwhash != serverUtil.sha256(pwsalt + pw) && !ignorePassword) {
				rollback();
				return cb('login-wrongpw');
			}
			
			crypto.randomBytes(16, ctx.errorWrap(function(ex, buf) {
				self.getServerConfig(function(cfg) {
					var key = buf.toString('hex');
					
					if (ctx.getProperty('readonly')) {
						key = key.substr(0, 6);
						var today = parseInt(Date.now() / 86400);
						
						commit();
						self.request({
							name: 'createSignedMessage',
							msg: {
								uid: uid,
								sid: key,
								date: today
							}
						}, function(sid) {
							cb('login-success', {
								key: ':' + sid,
								uid: uid
							}, 'repush');
						});
					} else {
						self.regularCallback({}, ctx);
						
						conn.query('INSERT INTO sessions(uid, `key`, logintime, lastusetime, endtimeoffset)' +
							'VALUES(?, ?, UNIX_TIMESTAMP(), UNIX_TIMESTAMP(), ?)',
							[uid, key, query.stayloggedin ? cfg.stayloggedinTime : cfg.normalLoginTime], function() {
							commit(function() {
								cb('login-success', {key: key, uid: uid}, 'repush');
							});
						});
>>>>>>> 53754039
					}
				}).then(function(sid) {
					ret = { code: 'login-success',
						key: ':' + sid,
						uid: uid,
						extra: 'repush' };
					
					return conn.commit();
				}).then(function() {
					return ret;
				});
			} else {
				return self.regularCallback({}, ctx).then(function() {
					return conn.query('INSERT INTO sessions(uid, `key`, logintime, lastusetime, endtimeoffset)' +
						'VALUES(?, ?, UNIX_TIMESTAMP(), UNIX_TIMESTAMP(), ?)',
						[uid, key, query.stayloggedin ? cfg.stayloggedinTime : cfg.normalLoginTime]);
				}).then(function() {
					return conn.commit();
				}).then(function() {
					return { code: 'login-success', key: key, uid: uid, extra: 'repush' };
				});
			}
		});
	});
});

/**
 * Logs a user out of their account.
 * 
 * @return {object} Returns with <code>logout-success</code> or a common error code.
 * 
 * @function c2s~logout
 */
User.prototype.logout = buscomponent.provideWQT('client-logout', function(query, ctx) {
	return ctx.query('DELETE FROM sessions WHERE `key` = ?', [String(query.key)]).then(function() {
		return { code: 'logout-success' };
	});
});

/**
 * Represents the information publicly available about a single user.
 * @typedef module:user~UserEntryBase
 * @type object
 * 
 * @property {int} uid  Often aliased to <code>id</code>, this is the user’s numerical id.
 *                      Use of the attribute <code>id</code> is deprecated, though, and it
 *                      will be removed somewhen in the future.
 * @property {string} name  The name chosen by the user.
 * @property {int} school  Usually the numerical id of the group in which this user is a member.
 * @property {string} schoolpath  The path of the school in which this user is a member.
 * @property {string} schoolname  The human-readable name of the school in which this user is a member.
 * @property {?int} jointime  The unix timestamp of the time when this user joined their current group.
 * @property {?boolean} pending  If this user is a group member, this flag indicates whether
 *                               the user has been accepted yet.
 * @property {?boolean} hastraded  Indicates whether the user has traded at least once.
 * @property {number} totalvalue  The total value of the user at the most recent available data point.
 * @property {number} prov_sum    The total sum of provisions for this user at the most recent available data point.
 * @property {?string} giv_name  This user’s given name.
 * @property {?string} fam_name  This user’s family name.
 * @property {number} xp  This user’s experience point count.
 */

/**
 * Represents the information available about a single user in the ranking table,
 * extending {@link module:user~UserEntryBase}.
 * <br>
 * The following variables will be used for brevity:
 * <ul>
 *     <li><math mode="display" xmlns="http://www.w3.org/1998/Math/MathML">
 *         <mrow><msub><mi>P</mi><mn>now</mn></msub> = current possession of follower shares</mrow>
 *     </math></li>
 *     <li><math mode="display" xmlns="http://www.w3.org/1998/Math/MathML">
 *         <mrow><msub><mi>P</mi><mn>past</mn></msub> = past possession of follower shares</mrow>
 *     </math></li>
 *     <li><math mode="display" xmlns="http://www.w3.org/1998/Math/MathML">
 *         <mrow><msub><mi>B</mi><mn>now</mn></msub> = current <abbr title="accumulated">acc.</abbr> value of
 *              bought follower shares</mrow>
 *     </math></li>
 *     <li><math mode="display" xmlns="http://www.w3.org/1998/Math/MathML">
 *         <mrow><msub><mi>B</mi><mn>past</mn></msub> = past <abbr title="accumulated">acc.</abbr> value of
 *              bought follower shares</mrow>
 *     </math></li>
 *     <li><math mode="display" xmlns="http://www.w3.org/1998/Math/MathML">
 *         <mrow><msub><mi>S</mi><mn>now</mn></msub> = current <abbr title="accumulated">acc.</abbr> value of
 *              sold follower shares</mrow>
 *     </math></li>
 *     <li><math mode="display" xmlns="http://www.w3.org/1998/Math/MathML">
 *         <mrow><msub><mi>S</mi><mn>past</mn></msub> = past <abbr title="accumulated">acc.</abbr> value of
 *              sold follower shares</mrow>
 *     </math></li>
 * </ul>
 * 
 * @typedef module:user~RankingEntry
 * @type object
 * 
 * @property {number} past_totalvalue  The total value of the user at the oldest available data point.
 * @property {number} past_prov_sum    The total sum of provisions for this user at the oldest available data point.
 * @property {number} fperf    The relative performance gained via follower shares in the given time span as given by:
 *                             <math mode="display" xmlns="http://www.w3.org/1998/Math/MathML">
 *                                 <mfrac>
 *                                     <mrow><msub><mi>P</mi><mn>now</mn></msub> +
 *                                           <msub><mi>S</mi><mn>now</mn></msub> -
 *                                           <msub><mi>S</mi><mn>past</mn></msub></mrow>
 *                                     <mrow><msub><mi>B</mi><mn>now</mn></msub> -
 *                                           <msub><mi>B</mi><mn>past</mn></msub> +
 *                                           <msub><mi>P</mi><mn>past</mn></msub></mrow>
 *                                 </mfrac>
 *                             </math>
 * @property {number} fperfval An absolute performance measure as given by:
 *                             <math mode="display" xmlns="http://www.w3.org/1998/Math/MathML">
 *                                 <mfrac>
 *                                     <mrow>(<msub><mi>P</mi><mn>now</mn></msub> +
 *                                            <msub><mi>S</mi><mn>now</mn></msub> -
 *                                            <msub><mi>S</mi><mn>past</mn></msub>) -
 *                                           (<msub><mi>B</mi><mn>now</mn></msub> -
 *                                            <msub><mi>B</mi><mn>past</mn></msub> +
 *                                            <msub><mi>P</mi><mn>past</mn></msub>)</mrow>
 *                                     <mrow>max{70 % · default starting value, past total value}</mrow>
 *                                 </mfrac>
 *                             </math>
 */

/**
 * Lists all users and the information necessary for evaluating and displaying rankings.
 * 
 * It might be helpful to understand that none of the evaluation of ranking information
 * is performed on the server side; It is rather gathered and sent to the client,
 * so that it can create various ranking tables from the raw data for a number of ranking
 * criteria and filters.
 * 
 * For each user, the first value history entries after the starting time and last before
 * the end time will be used to provide the requested data.
 * Since not necessarily <em>all</em> users have been registered during the entire period
 * in between, the ranking does <em>not</em> start and end for all users at the same time.
 * 
 * @param {?int} [query.since=0]  The ranking starting time as a unix timestamp.
 * @param {?int} [query.upto=now]  The ranking end time as a unix timestamp.
 * @param {?string} [query.search]  A string to use for filtering by user names and,
 *                                  if permitted by the them, their real names.
 * @param {?int|string} [query.schoolid]  When given, only return users in the group specified
 *                                        by this id or path.
 * @param {?boolean} [query.includeAll=false]  Whether users should be included that are not
 *                                             considered qualified for ranking entries
 *                                             (e.g. without verified e-mail address).
 * 
 * @return {object} Returns with <code>get-ranking-success</code> or a common error code
 *                  and populates <code>.result</code> with a {@link module:user~RankingEntry[]}
 * 
 * @function c2s~get-ranking
 */
User.prototype.getRanking = buscomponent.provideQT('client-get-ranking', function(query, ctx) {
	var self = this;
	
	query.since = parseInt(query.since) || 0;
	query.upto = parseInt(query.upto) || parseInt(Date.now() / 10000) * 10;
	// upto is rounded so that the SQL query cache will be used more effectively
	
	if (parseInt(query.since) != query.since)
		return { code: 'format-error' };
	
	var likestringWhere = '';
	var likestringUnit = [];
	
	var join = 'FROM users AS u ' +
		'JOIN users_data ON users_data.id = u.id ' +
		'LEFT JOIN schoolmembers AS sm ON u.id = sm.uid ' +
		'LEFT JOIN schools AS c ON sm.schoolid = c.id ' +
		'JOIN (SELECT userid, MIN(time) AS min_t, MAX(time) AS max_t FROM valuehistory ' +
			'WHERE time > ? AND time < ? GROUP BY userid) AS locator_va ON u.id = locator_va.userid ' +
		'JOIN valuehistory AS past_va ON past_va.userid = u.id AND past_va.time = locator_va.min_t ' +
		'JOIN valuehistory AS now_va ON now_va.userid = u.id AND now_va.time = locator_va.max_t ';
			
	if (!query.includeAll)
		likestringWhere += ' AND email_verif != 0 ';

	if (query.search) {
		var likestring = '%' + (String(query.search)).replace(/%/g, '\\%') + '%';
		likestringWhere += 'AND ((u.name LIKE ?) OR (realnamepublish != 0 AND (giv_name LIKE ? OR fam_name LIKE ?))) ';
		likestringUnit.push(likestring, likestring, likestring);
	}
	
	return (query.schoolid ? function(cont) {
		join += 'JOIN schools AS p ON c.path LIKE CONCAT(p.path, "/%") OR p.id = c.id ';
		likestringWhere += 'AND (p.id = ? OR p.path = ?) ';
		likestringUnit.push(String(query.schoolid), String(query.schoolid).toLowerCase());
		
		return self.request({name: 'isSchoolAdmin', ctx: ctx, status: ['xadmin'], schoolid: query.schoolid}, cont);
	} : function(cont) { return cont(ctx.access.has('userdb')); })(function(schoolAdminResult) {
		var fullData = schoolAdminResult.ok;
		
		return ctx.query('SELECT u.id AS uid, u.name AS name, ' +
			'c.path AS schoolpath, c.id AS school, c.name AS schoolname, jointime, pending, ' +
			'tradecount != 0 as hastraded, ' + 
			'now_va.totalvalue AS totalvalue, past_va.totalvalue AS past_totalvalue, ' +
			'now_va.wprov_sum + now_va.lprov_sum AS prov_sum, past_va.wprov_sum + past_va.lprov_sum AS past_prov_sum, ' +
			'((now_va.fperf_cur + now_va.fperf_sold - past_va.fperf_sold) / ' +
				'(now_va.fperf_bought - past_va.fperf_bought + past_va.fperf_cur)) AS fperf, ' +
			'((now_va.fperf_cur + now_va.fperf_sold - past_va.fperf_sold) - ' +
				'(now_va.fperf_bought - past_va.fperf_bought + past_va.fperf_cur))/GREATEST(700000000, past_va.totalvalue) AS fperfval, ' +
			(fullData ? '' : 'IF(realnamepublish != 0,giv_name,NULL) AS ') + ' giv_name, ' +
			(fullData ? '' : 'IF(realnamepublish != 0,fam_name,NULL) AS ') + ' fam_name, ' +
			'(SELECT COALESCE(SUM(xp), 0) FROM achievements WHERE achievements.userid = u.id) AS xp ' +
			join + /* needs query.since and query.upto parameters */
			'WHERE hiddenuser != 1 AND deletiontime IS NULL ' +
			likestringWhere,
			[query.since, query.upto].concat(likestringUnit))
	}).then(function(ranking) {
		return { code: 'get-ranking-success', 'result': ranking };
	});
});

/**
 * Represents the information publicly available about a single user including some performance data,
 * extending {@link module:user~UserEntryBase}.
 * @typedef module:user~UserEntry
 * @type object
 * 
 * @property {boolean} schoolpending  Alias of what is called <code>pending</code>.
 * @property {boolean} schooljointime  Alias of what is called <code>jointime</code>.
 * @property {boolean} dschoolid  Alias of what is called <code>schoolid</code>.
 * 
 * @property {int} birthday  A user’s birthday as a unix timestamp.
 * @property {string} desc  A user’s self-chosen description text.
 * @property {number} wprovision  The provision for followers to pay when they
 *                                profit from this leader’s gains (in per cent).
 * @property {number} lprovision  The provision for followers to pay when they
 *                                suffer from this leader’s losses (in per cent).
 * @property {int} lstockid  The stock id associated with this user as a leader.
 * @property {?string} profilepic  A reference to a profile image for this user.
 * @property {int} registerevent  The event id of this user’s registration.
 *                                Useful for commenting onto the user’s pinboard.
 * @property {int} registertime  The unix timestamp of this user’s registration.
 * @property {number} dayfperf  Day following performance. See {@link module:user~RankingEntry}.
 * @property {number} dayoperf  Day non-following performance. See {@link module:user~RankingEntry}.
 * @property {number} weekfperf  Week following performance. See {@link module:user~RankingEntry}.
 * @property {number} weekoperf  Week non-following performance. See {@link module:user~RankingEntry}.
 * @property {number} totalfperf  All-time following performance. See {@link module:user~RankingEntry}.
 * @property {number} totaloperf  All-time non-following performance. See {@link module:user~RankingEntry}.
 * @property {number} freemoney  Money currently available to the user.
 * @property {number} prov_sum  Total earns (or losses, if negative) by acting as a leader
 *                              and receiving provision.
 * @property {number} weekstarttotalvalue  Total value at the start of the week.
 * @property {number} daystarttotalvalue   Total value at the start of the day.
 * @property {?int} f_count  Number of current followers.
 * @property {?int} f_amount  Number of shares currently sold followers.
 * @property {Array} schools  All schools of which this user is a member as <code>{path, id, name}</code> objects.
 * 
 * @property {boolean} isSelf  Indicates whether this user object corresponds to the user which requested it.
 */

/**
 * Return all available information on a single user.
 * 
 * @param {string|int} query.lookfor  The user id or name for which data should be returned.
 *                                    As a special value, '$self' can be used to inspect own data.
 * @param {?boolean} query.nohistory  If true, returns only direct user information;
 *                                    Otherwise, all available information.
 * 
 * @return {object} Returns with <code>get-user-info-success</code>, 
 *                  <code>get-user-info-notfound</code> or a common error code
 *                  and populates <code>.result</code> with a {@link module:user~UserEntry},
 *                  <code>.orders</code> with a trade info list,
 *                  <code>.achievements</code> with an achievement info list,
 *                  <code>.values</code> with finance history data (see also {@link s2c~trade}) and
 *                  <code>.pinboard</code> with a {@link Comment[]} array of pinboard entries.
 * 
 * @function c2s~get-user-info
 */
User.prototype.getUserInfo = buscomponent.provideQT('client-get-user-info', function(query, ctx) {
	var self = this;
	
	return self.getServerConfig().then(function(cfg) {
	
	if (query.lookfor == '$self' && ctx.user)
		query.lookfor = ctx.user.id;
	
	var columns = (ctx.access.has('userdb') || query.lookfor == ctx.user.id ? [
		'u.*', 'ud.*', 'uf.*',
	] : [
		'IF(realnamepublish != 0,giv_name,NULL) AS giv_name',
		'IF(realnamepublish != 0,fam_name,NULL) AS fam_name'
	]).concat([
		'u.id AS uid', 'u.name AS name', 'birthday',
		'sm.pending AS schoolpending', 'sm.schoolid AS dschoolid', 'sm.jointime AS schooljointime',
		'`desc`', 'wprovision', 'lprovision', 'uf.totalvalue', 'delayorderhist',
		'lastvalue', 'daystartvalue', 'weekstartvalue', 'stocks.id AS lstockid',
		'url AS profilepic', 'eventid AS registerevent', 'events.time AS registertime',
		'((uf.fperf_cur + uf.fperf_sold -  day_va.fperf_sold) / (uf.fperf_bought -  day_va.fperf_bought +  day_va.fperf_cur)) AS  dayfperf',
		'((uf.operf_cur + uf.operf_sold -  day_va.operf_sold) / (uf.operf_bought -  day_va.operf_bought +  day_va.operf_cur)) AS  dayoperf',
		'((uf.fperf_cur + uf.fperf_sold - week_va.fperf_sold) / (uf.fperf_bought - week_va.fperf_bought + week_va.fperf_cur)) AS weekfperf',
		'((uf.operf_cur + uf.operf_sold - week_va.operf_sold) / (uf.operf_bought - week_va.operf_bought + week_va.operf_cur)) AS weekoperf',
		'(uf.fperf_cur + uf.fperf_sold) / uf.fperf_bought AS totalfperf',
		'(uf.operf_cur + uf.operf_sold) / uf.operf_bought AS totaloperf',
		'freemoney', 'uf.wprov_sum + uf.lprov_sum AS prov_sum',
		'week_va.totalvalue AS weekstarttotalvalue',
		'day_va.totalvalue  AS daystarttotalvalue'
	]).join(', ');
		
	return ctx.query('SELECT ' + columns + ' FROM users AS u ' +
		'JOIN users_finance AS uf ON u.id = uf.id ' +
		'JOIN users_data AS ud ON u.id = ud.id ' +
		'LEFT JOIN valuehistory AS week_va ON week_va.userid = u.id AND week_va.time = (SELECT MIN(time) FROM valuehistory WHERE userid = u.id AND time > ?) ' +
		'LEFT JOIN valuehistory AS day_va  ON day_va.userid  = u.id AND day_va.time  = (SELECT MIN(time) FROM valuehistory WHERE userid = u.id AND time > ?) ' +
		'LEFT JOIN schoolmembers AS sm ON u.id = sm.uid '+
		'LEFT JOIN stocks ON u.id = stocks.leader '+
		'LEFT JOIN httpresources ON httpresources.user = u.id AND httpresources.role = "profile.image" '+
		'LEFT JOIN events ON events.targetid = u.id AND events.type = "user-register" '+
		'WHERE u.id = ? OR u.name = ?', 
		[Date.parse('Sunday').getTime() / 1000, Date.parse('00:00').getTime() / 1000,
			parseInt(query.lookfor) == query.lookfor ? query.lookfor : -1, String(query.lookfor)]);
	}).then(function(users) {
		if (users.length == 0)
			return { code: 'get-user-info-notfound' };
		
		var xuser = users[0];
		xuser.isSelf = (ctx.user && xuser.uid == ctx.user.uid);
		if (xuser.isSelf) 
			xuser.access = ctx.access.toArray();
		
		assert.ok(xuser.registerevent);
		
		delete xuser.pwhash;
		delete xuser.pwsalt;
		
		return ctx.query('SELECT SUM(amount) AS samount, SUM(1) AS sone ' +
			'FROM depot_stocks AS ds WHERE ds.stockid=?', [xuser.lstockid]).then(function(followers) {
			xuser.f_amount = followers[0].samount || 0;
			xuser.f_count = followers[0].sone || 0;
				
			return ctx.query('SELECT p.name, p.path, p.id FROM schools AS c ' +
				'JOIN schools AS p ON c.path LIKE CONCAT(p.path, "/%") OR p.id = c.id ' + 
				'WHERE c.id = ? ORDER BY LENGTH(p.path) ASC', [xuser.dschoolid]);
		}).then(function(schools) {
			/* do some validation on the schools array.
			 * this is not necessary; however, it may help catch bugs long 
			 * before they actually do a lot of harm.
			 */
			var levelArray = _.map(schools, function(s) { return s.path.replace(/[^\/]/g, '').length; });
			if (_.intersection(levelArray, _.range(1, levelArray.length+1)).length != levelArray.length)
				return self.emitError(new Error('Invalid school chain for user: ' + JSON.stringify(schools)));
			
			xuser.schools = schools;
			if (query.nohistory) 
				return { code: 'get-user-info-success', result: xuser };
		
			ctx.query('SELECT oh.*, l.name AS leadername FROM orderhistory AS oh ' +
				'LEFT JOIN users AS l ON oh.leader = l.id ' + 
				'WHERE userid = ? AND buytime <= (UNIX_TIMESTAMP() - ?) ' + 
				'ORDER BY buytime DESC',
				[xuser.uid, (!ctx.user || (xuser.delayorderhist && xuser.uid != ctx.user.uid && !ctx.access.has('stocks')))
					? cfg.delayOrderHistTime : 0]).then(function(orders) {
				return ctx.query('SELECT * FROM achievements ' +
					'LEFT JOIN events ON events.type="achievement" AND events.targetid = achid ' +
					'WHERE userid = ?', [xuser.uid]);
			}).then(function(achievements) {
				return ctx.query('SELECT time, totalvalue FROM valuehistory WHERE userid = ?', [xuser.uid]);
			}).then(function(values) {
				return ctx.query('SELECT c.*,u.name AS username,u.id AS uid, url AS profilepic, trustedhtml ' + 
					'FROM ecomments AS c ' + 
					'LEFT JOIN users AS u ON c.commenter = u.id ' + 
					'LEFT JOIN httpresources ON httpresources.user = c.commenter AND httpresources.role = "profile.image" ' + 
					'WHERE c.eventid = ?', [xuser.registerevent]);
			}).then(function(comments) {
				return { code: 'get-user-info-success', 
					result: xuser,
					orders: orders,
					achievements: achievements,
					values: values,
					pinboard: comments };
			});
		});
	});
});

/**
 * Regularly called function to perform various cleanup and update tasks.
 * 
 * Flushes outdated sessions out of the system and weekly 
 * removes memberless groups that were not created by 
 * administrative users.
 * 
 * @param {Query} query  A query structure, indicating which actions should be performed
 * @param {Query} query.weekly  Clean up schools without members
 * @param {module:qctx~QContext} ctx  A QContext to provide database access.
 * 
 * @function busreq~regularCallbackUser
 */
User.prototype.regularCallback = buscomponent.provide('regularCallbackUser', ['query', 'ctx'], function(query, ctx) {
	if (ctx.getProperty('readonly'))
		return Q();
	
	return Q.all([
		ctx.query('DELETE FROM sessions WHERE lastusetime + endtimeoffset < UNIX_TIMESTAMP()', []),
		ctx.query('SELECT p.id, p.path, users.access FROM schools AS p ' +
			'JOIN events ON events.type="school-create" AND events.targetid = p.id ' +
			'JOIN users ON users.id = events.srcuser ' +
			'WHERE ' +
			'(SELECT COUNT(uid) FROM schoolmembers WHERE schoolmembers.schoolid = p.id) = 0 AND ' +
			'(SELECT COUNT(*) FROM schools AS c WHERE c.path LIKE CONCAT(p.path, "/%")) = 0', []).then(function(schools) {
			return Q.all(schools.filter(function(school) {
				return !Access.fromJSON(school.access).has('schooldb') &&
					(school.path.replace(/[^\/]/g, '').length == 1 || (query && query.weekly));
			}).map(function(school) {
				return ctx.query('DELETE FROM schools WHERE id = ?', [school.id]);
			}));
		})
	]);
});

/**
 * Verify a user’s e-mail address with the key from the confirmation link.
 * 
 * @param {string} query.uid  The assigned user id.
 * @param {string} query.key  The key from the confirmation link.
 * 
 * @return {object} Returns with <code>email-verify-failure</code>,
 *                  <code>email-verify-already-verified</code>,
 *                  or passes on information to {@link c2s~login}.
 * 
 * @noreadonly
 * @function c2s~emailverif
 */
User.prototype.emailVerify = buscomponent.provideWQT('client-emailverif', function(query, ctx, xdata) {
	var self = this;
	
	var uid = parseInt(query.uid);
	var key = String(query.key);
	
	if (uid != query.uid)
		return { code: 'format-error' };
	
	return ctx.query('SELECT email_verif AS v, 42 AS y, email FROM users WHERE id = ? ' +
	'UNION SELECT COUNT(*) AS v, 41 AS y, "Wulululu" AS email FROM email_verifcodes WHERE userid = ? AND `key` = ?',
		[uid, uid, key], function(res) {
		if (res.length != 2) {
			console.warn('strange email-verif stuff', res);
			return { code: 'email-verify-failure' };
		}
		
		var email = null;
		for (var i = 0; i < res.length; ++i) {
			if (res[i].y == 42) {
				email = res[i].email;
					
				if (res[i].y == 42 && res[i].v != 0) 
					return { code: 'email-verify-already-verified' };
			}
			
			if (res[i].y == 41 && res[i].v < 1 && !ctx.access.has('userdb'))
				return { code: 'email-verify-failure' };
		}
		
		return ctx.query('SELECT COUNT(*) AS c FROM users WHERE email = ? AND email_verif = 1 AND id != ?', [email, uid], function(res) {
			if (res[0].c > 0)
				return { code: 'email-verify-other-already-verified' };
		
			return ctx.query('DELETE FROM email_verifcodes WHERE userid = ?', [uid]).then(function() {
				return ctx.query('UPDATE users SET email_verif = 1 WHERE id = ?', [uid])
			}).then(function() {
				ctx.access.grant('email_verif');
				
				return self.login({
					name: email,
					stayloggedin: true,
				}, new qctx.QContext({access: ctx.access, parentComponent: self}), xdata, true);
			});
		});
	});
});

/**
 * Write session and statistics information to the database.
 * 
 * Sets the session’s last use date to make sure it does not expire.
 * This function usually writes data at most once per minute to 
 * reduce database writes.
 * 
 * @param {module:user~UserEntry} user  The currently active user
 * @param {module:qctx~QContext} ctx  A QContext to provide database access and user information.
 * @param {boolean} force  If true, writes the data even if waiting would have been 
 *                         the normal response.
 * 
 * @function busreq~updateUserStatistics
 */
User.prototype.updateUserStatistics = buscomponent.provide('updateUserStatistics',
	['user', 'ctx', 'force'], function(user, ctx, force)
{
	if (!user)
		return Q();
	
	var now = Date.now();
	var lastSessionUpdate = ctx.getProperty('lastSessionUpdate');
	
	if (((!lastSessionUpdate || (now - lastSessionUpdate) < 60000) && !force) || ctx.getProperty('readonly') || !user) {
		// don't update things yet
		ctx.setProperty('pendingTicks', ctx.getProperty('pendingTicks') + 1);
		
		return Q();
	} else {
		var ticks = ctx.getProperty('pendingTicks');
		ctx.setProperty('pendingTicks', 0);
		ctx.setProperty('lastSessionUpdate', now);
		
		return Q.all([
			ctx.query('UPDATE sessions SET lastusetime = UNIX_TIMESTAMP() WHERE id = ?', [user.sid]),
			ctx.query('UPDATE globalvars SET value = ? + value WHERE name="ticks"', [ticks, user.id])
		]);
	}
});

/**
 * Load information on the current user from the database.
 * 
 * This function is usually one of the first ones called on each client query.
 * 
 * @param {string} key  The current session id.
 * @param {module:qctx~QContext} ctx  A QContext to provide database access and user information.
 * 
 * @return A {module:user~UserEntry} object (or null in case of no match or an expired session).
 * 
 * @function busreq~loadSessionUser
 */
User.prototype.loadSessionUser = buscomponent.provide('loadSessionUser', ['key', 'ctx'], function(key, ctx) {
	var self = this;
	
	var signedLogin = (key[0] == ':');
	
	return Q().then(function() {
		if (!signedLogin)
			return {uid: null, key: key};
		
		// was signed login, e. g. during read-only period
		return self.request({
			name: 'verifySignedMessage',
			msg: key.substr(1),
		}).then(function(msg) {
			var today = parseInt(Date.now() / 86400);
			if (!msg || msg.date <= today - 1) // message at least 24 hours old
				return null;
			
			return {uid: msg.uid, key: msg.sid};
		});
	}).then(function(loginInfo) {
		if (!loginInfo)
			return null;
		
		return ctx.query('SELECT users.*, users_finance.*, users_data.*, users.id AS uid, ' +
			(signedLogin ? '' : 'sessions.id AS sid, ') +
			'schools.path AS schoolpath, schools.id AS school, schools.name AS schoolname, jointime, sm.pending AS schoolpending ' +
			'FROM users ' +
			'JOIN users_finance ON users_finance.id = users.id ' +
			'JOIN users_data ON users_data.id = users.id ' +
			(signedLogin ? '' : 'JOIN sessions ON sessions.uid = users.id ') +
			'LEFT JOIN schoolmembers AS sm ON sm.uid = users.id ' +
			'LEFT JOIN schools ON schools.id = sm.schoolid ' +
			'WHERE ' + (signedLogin ? 'uid = ? ' : '`key` = ? ' +
			(ctx.getProperty('readonly') ? '' : 'AND lastusetime + endtimeoffset > UNIX_TIMESTAMP() ')) +
			'LIMIT 1', [signedLogin ? loginInfo.uid : loginInfo.key])
		.then(function(res) {
			if (res.length == 0) {
				return null;
			}
			
			assert.equal(res.length, 1);
			var user = res[0];
			user.id = user.uid;
			
			assert.ok(user.id == loginInfo.uid || loginInfo.uid === null);
			
			user.realnamepublish = !!user.realnamepublish;
			user.delayorderhist = !!user.delayorderhist;
			
			try {
				user.clientopt = JSON.parse(user.clientopt);
			} catch (e) {
				user.clientopt = {};
			}
			
			if (signedLogin)
				user.sid = loginInfo.key;
			
			return self.updateUserStatistics(user, ctx).then(function() {
				return user;
			});
		});
	});
});

/**
 * Sets up a new user.
 * See {@link module:user~User#updateUser} for detailed documentation,
 * including parameters and possible return codes.
 * 
 * @noreadonly
 * @loginignore
 * @function c2s~register
 */
User.prototype.register = buscomponent.provideWQT('client-register', function(query, ctx, xdata) {
	if (ctx.user !== null)
		return { code: 'already-logged-in' };
	return this.updateUser(query, 'register', ctx, xdata);
});

/**
 * Changes the settings and general information for the current user.
 * See {@link module:user~User#updateUser} for detailed documentation,
 * including parameters and possible return codes.
 * 
 * @noreadonly
 * @function c2s~change-options
 */
User.prototype.changeOptions = buscomponent.provideWQT('client-change-options', function(query, ctx, xdata) {
	return this.updateUser(query, 'change', ctx, xdata);
});

/**
 * Indicates that a user changed their username
 * 
 * @typedef s2c~user-namechange
 * @type {Event}
 * 
 * @property {string} oldname  The user’s name before the change
 * @property {string} newname  The user’s name after the change
 */

/**
 * Indicates that a user changed their leader provisions
 * 
 * @typedef s2c~user-provchange
 * @type {Event}
 * 
 * @property {int} oldwprov  The user’s gain provision before the change
 * @property {int} newwprov  The user’s gain provision after the change
 * @property {int} oldlprov  The user’s loss provision before the change
 * @property {int} newlprov  The user’s loss provision after the change
 */

/**
 * Indicates that a user changed their description text
 * 
 * @typedef s2c~user-descchange
 * @type {Event}
 */

/**
 * Updates or creates the info for the current user.
 * invoked by registering or changing one’s options.
 * 
 * If necessary (in case of registration or when changing the
 * e-mail address), {@link module:user~User#sendRegisterEmail}
 * will be called and determines the return code of this function.
 * 
 * This method is currently in horrible shape and should be refactored.
 * 
 * @return {object} This method can return with the following codes:
 *                  <ul>
 *                      <li><code>reg-too-short-pw</code></li>
 *                      <li><code>reg-name-invalid-char</code></li>
 *                      <li><code>invalid-provision</code></li>
 *                      <li><code>reg-beta-necessary</code></li>
 *                      <li><code>reg-email-already-present</code></li>
 *                      <li><code>reg-name-already-present</code></li>
 *                      <li><code>reg-success</code></li>
 *                      <li><code>reg-unknown-school</code></li>
 *                      <li>
 *                          <code>reg-email-failed</code> as per 
 *                          {@link module:user~User#sendRegisterEmail}
 *                      </li>
 *                      <li>or a common error code</li>
 *                  </ul>
 * 
 * @noreadonly
 * @function module:user~User#updateUser
 */
User.prototype.updateUser = function(query, type, ctx, xdata) {
	var self = this;
	
	return self.getServerConfig().then(function(cfg) {
		var uid = ctx.user !== null ? ctx.user.id : null;
		if (!query.name || !query.email)
			return { code: 'format-error' };
		
		if ((query.password || type != 'change') && (!query.password || query.password.length < 5))
			return { code: 'reg-too-short-pw' };
		
		query.email = String(query.email);
		query.name = String(query.name);
		if (!/^[^\.,@<>\x00-\x20\x7f!"'\/\\$#()^?&{}]+$/.test(query.name) || parseInt(query.name) == query.name)
			return { code: 'reg-name-invalid-char' };
		
		query.giv_name = String(query.giv_name || '');
		query.fam_name = String(query.fam_name || '');
		query.wprovision = parseInt(query.wprovision) || cfg.defaultWProvision;
		query.lprovision = parseInt(query.lprovision) || cfg.defaultLProvision;
		query.birthday = query.birthday ? parseInt(query.birthday) : null;
		query.desc = String(query.desc);
		query.street = query.street ? String(query.street) : null;
		query.town = query.town ? String(query.town) : null;
		query.zipcode = query.zipcode ? String(query.zipcode) : null;
		
		if (query.wprovision < cfg.minWProvision || query.wprovision > cfg.maxWProvision ||
			query.lprovision < cfg.minLProvision || query.lprovision > cfg.maxLProvision) 
			return { code: 'invalid-provision' };
		
		if (!query.school) // e. g., empty string
			query.school = null;
		
		var betakey = query.betakey ? String(query.betakey).split('-') : [0,0];
		
		var conn, res;
		return ctx.startTransaction([
			{ name: 'users', mode: 'w', },
			{ name: 'users_finance', mode: 'w', },
			{ name: 'users_data', mode: 'w', },
			{ name: 'stocks', mode: 'w', },
			{ name: 'betakeys', mode: 'w', },
			{ name: 'inviteaccept', mode: 'w', },
			{ name: 'invitelink', mode: 'r', },
			{ name: 'schoolmembers', mode: 'w', },
			{ name: 'schooladmins', mode: 'w', },
			{ name: 'schools', mode: 'w', },
			{ name: 'stocks', alias: 'stocks1', mode: 'r' }, // feed
			{ name: 'events', mode: 'w' }, // feed
			{ name: 'events_users', mode: 'w' }, // feed
			{ name: 'depot_stocks', mode: 'r' }, // feed
			{ name: 'watchlists', mode: 'r' } // feed
		]).then(function(conn_) {
			conn = conn_;
			return conn.query('SELECT email,name,id FROM users WHERE (email = ? AND email_verif) OR (name = ?) ORDER BY NOT(id != ?)',
				[query.email, query.name, uid]);
		}).then(function(res_) {
			res = res_;
			return conn.query('SELECT `key` FROM betakeys WHERE `id` = ?',
				[betakey[0]]);
		}).then(function(βkey) {
			if (cfg.betakeyRequired && (βkey.length == 0 || βkey[0].key != betakey[1]) && 
				type == 'register' && !ctx.access.has('userdb')) {
				return conn.rollback().then(function() {
					return { code: 'reg-beta-necessary' };
				});
			}
			
			if (res.length > 0 && res[0].id !== uid) {
				return conn.rollback().then(function() {
					if (res[0].email.toLowerCase() == query.email.toLowerCase())
						return { code: 'reg-email-already-present' };
					else
						return { code: 'reg-name-already-present' };
				});
			}
			
			return (query.school !== null ?
				conn.query('SELECT id FROM schools WHERE ? IN (id, name, path)', [String(query.school)])
				: Q([])).then(function(res) {
				return ((res.length == 0 && query.school !== null) ? function(cont) {
					if (parseInt(query.school) == query.school || !query.school) {
						return conn.rollback().then(function() {
							return { code: 'reg-unknown-school' };
						});
					}
					
					return conn.query('INSERT INTO schools (name, path) VALUES(?, CONCAT("/",LOWER(MD5(?))))',
						[String(query.school), String(query.school)]).then(cont);
				} : function(cont) {
					if (query.school !== null) {
						assert.ok(parseInt(query.school) != query.school || query.school == res[0].id);
						query.school = res[0].id;
					}
					
					return cont([]);
				})(function(res) {
					var gainUIDCBs = [];
					
					if (res && res.insertId) {
						// in case school was created
						
						query.school = res.insertId;
						
						gainUIDCBs.push(function() {
							assert.ok(uid != null);
							
							return ctx.feed({'type': 'school-create', 'targetid': res.insertId, 'srcuser': uid, 'conn': conn});
						});
					}
					
					var updateCB = function(res) {
						if (uid === null)
							uid = res.insertId;
						
						assert.ok(uid != null);
						
<<<<<<< HEAD
						return Q.all(gainUIDCBs).then(function() {
							return conn.commit();
						}).then(function() {
							if ((ctx.user && query.email == ctx.user.email) || (ctx.access.has('userdb') && query.nomail))
								return { code: 'reg-success', uid: uid, extra: 'repush' };
=======
						for (var i = 0; i < gainUIDCBs.length; ++i)
							gainUIDCBs[i]();

						if ((ctx.user && query.email == ctx.user.email) || (ctx.access.has('userdb') && query.nomail))
							cb('reg-success', {uid: uid}, 'repush');
						else 
							self.sendRegisterEmail(query,
								new qctx.QContext({user: {id: uid, uid: uid}, access: ctx.access,
									parentComponent: self}),
								xdata,
								cb);
					});
				};
				
				var onPWGenerated = function(pwsalt, pwhash) {
					if (type == 'change') {
						conn.query('UPDATE users SET name = ?, pwhash = ?, pwsalt = ?, email = ?, email_verif = ?, ' +
							'delayorderhist = ?, skipwalkthrough = ? WHERE id = ?',
							[String(query.name), pwhash, pwsalt, String(query.email), query.email == ctx.user.email ? 1 : 0, 
							query.delayorderhist ? 1:0, query.skipwalkthrough ? 1:0, uid], function() {
						conn.query('UPDATE users_data SET giv_name = ?, fam_name = ?, realnamepublish = ?, ' +
							'birthday = ?, `desc` = ?, street = ?, zipcode = ?, town = ?, traditye = ?, ' +
							'clientopt = ?, dla_optin = ?, schoolclass = ? WHERE id = ?',
							[String(query.giv_name), String(query.fam_name), query.realnamepublish?1:0,
							query.birthday, String(query.desc), String(query.street),
							String(query.zipcode), String(query.town), JSON.stringify(query.clientopt || {}),
							query.traditye?1:0, query.dla_optin?1:0, String(query.schoolclass), uid], function() {
						conn.query('UPDATE users_finance SET wprovision = ?, lprovision = ? WHERE id = ?',
							[query.wprovision, query.lprovision, uid], updateCB);
						});
						});
						
						if (query.school != ctx.user.school) {
							if (query.school == null)
								conn.query('DELETE FROM schoolmembers WHERE uid = ?', [uid]);
>>>>>>> 53754039
							else
								return self.sendRegisterEmail(query,
									new qctx.QContext({user: {id: uid, uid: uid}, access: ctx.access,
										parentComponent: self}),
									xdata);
						});
					};
					
					return (query.password ? self.generatePWKey(query.password) :
						Q({salt: ctx.user.pwsalt, hash: ctx.user.pwhash}))
						.then(function(pwdata) {
						if (type == 'change') {
							return conn.query('UPDATE users SET name = ?, pwhash = ?, pwsalt = ?, email = ?, email_verif = ?, ' +
								'delayorderhist = ?, skipwalkthrough = ? WHERE id = ?',
								[String(query.name), pwdata.hash, pwdata.salt,
								String(query.email), query.email == ctx.user.email ? 1 : 0, 
								query.delayorderhist ? 1:0, query.skipwalkthrough ? 1:0, uid]).then(function() {
							return conn.query('UPDATE users_data SET giv_name = ?, fam_name = ?, realnamepublish = ?, ' +
								'birthday = ?, `desc` = ?, street = ?, zipcode = ?, town = ?, traditye = ?, ' +
								'clientopt = ?, dla_optin = ? WHERE id = ?',
								[String(query.giv_name), String(query.fam_name), query.realnamepublish?1:0,
								query.birthday, String(query.desc), String(query.street),
								String(query.zipcode), String(query.town), JSON.stringify(query.clientopt || {}),
								query.traditye?1:0, query.dla_optin?1:0, uid]);
							}).then(function() {
							return conn.query('UPDATE users_finance SET wprovision = ?, lprovision = ? WHERE id = ?',
								[query.wprovision, query.lprovision, uid]);
							}).then(function() {
							if (query.school != ctx.user.school) {
								if (query.school == null)
									return conn.query('DELETE FROM schoolmembers WHERE uid = ?', [uid]);
								else
									return conn.query('REPLACE INTO schoolmembers (uid, schoolid, pending, jointime) '+
										'VALUES(?, ?, ' + (ctx.access.has('schooldb') ? '0' :
											'((SELECT COUNT(*) FROM schooladmins WHERE schoolid = ? AND status="admin") > 0)') + ', UNIX_TIMESTAMP())',
										[uid, String(query.school), String(query.school)]);
								
								if (ctx.user.school != null) 
									return conn.query('DELETE FROM schooladmins WHERE uid = ? AND schoolid = ?', [uid, ctx.user.school]);
							}
							}).then(function() {
							if (query.name != ctx.user.name) {
								return ctx.feed({
									'type': 'user-namechange',
									'targetid': uid,
									'srcuser': uid,
									'json': {'oldname': ctx.user.name, 'newname': query.name},
									'conn': conn
								}).then(function() {
									return conn.query('UPDATE stocks SET name = ? WHERE leader = ?', ['Leader: ' + query.name, uid]);
								});
							}
							}).then(function() {
							if (query.wprovision != ctx.user.wprovision || query.lprovision != ctx.user.lprovision)
								return ctx.feed({'type': 'user-provchange', 'targetid': uid, 'srcuser': uid, json:
									{'oldwprov': ctx.user.wprovision, 'newwprov': query.wprovision,
									 'oldlprov': ctx.user.lprovision, 'newlprov': query.lprovision}, 'conn': conn});
							}).then(function() {
							if (query.desc != ctx.user.desc)
								return ctx.feed({'type': 'user-descchange', 'targetid': uid, 'srcuser': uid, 'conn': conn});
							}).then(updateCB);
						} else {
							var inv = {};
							return (query.betakey ?
								conn.query('DELETE FROM betakeys WHERE id = ?', [betakey[0]]) :
								Q(null)).then(function() {
							if (!query.invitekey)
								return;
							
							return conn.query('SELECT * FROM invitelink WHERE `key` = ?', [String(query.invitekey)]).then(function() {
								if (invres.length == 0)
									return;
								
								assert.equal(invres.length, 1);
								
								inv = invres[0];
								if (inv.schoolid && !query.school || parseInt(query.school) == parseInt(inv.schoolid)) {
									query.school = inv.schoolid;
									inv.__schoolverif__ = 1;
								}
								
								gainUIDCBs.push(function() {
									return conn.query('INSERT INTO inviteaccept (iid, uid, accepttime) VALUES(?, ?, UNIX_TIMESTAMP())', [inv.id, uid]);
								});
							});
							}).then(function() {
								return conn.query('INSERT INTO users ' +
									'(name, delayorderhist, pwhash, pwsalt, email, email_verif, registertime)' +
									'VALUES (?, ?, ?, ?, ?, ?, UNIX_TIMESTAMP())',
									[String(query.name), query.delayorderhist?1:0, pwdata.hash, pwdata.salt,
									String(query.email), (inv.email && inv.email == query.email) ? 1 : 0]);
							}).then(function(res) {
								uid = res.insertId;
<<<<<<< HEAD
								return conn.query('INSERT INTO users_data (id, giv_name, fam_name, realnamepublish, traditye, ' +
									'street, zipcode, town) VALUES (?, ?, ?, ?, ?, ?, ?, ?); ' +
=======
								conn.query('INSERT INTO users_data (id, giv_name, fam_name, realnamepublish, traditye, ' +
									'street, zipcode, town, schoolclass) VALUES (?, ?, ?, ?, ?, ?, ?, ?, ?); ' +
>>>>>>> 53754039
									'INSERT INTO users_finance(id, wprovision, lprovision, freemoney, totalvalue) '+
									'VALUES (?, ?, ?, ?, ?)',
									[uid, String(query.giv_name), String(query.fam_name), query.realnamepublish?1:0,
									query.traditye?1:0, String(query.street), String(query.zipcode), String(query.town),
									String(query.schoolclass),
									uid, cfg.defaultWProvision, cfg.defaultLProvision,
									cfg.defaultStartingMoney, cfg.defaultStartingMoney]);
							}).then(function() {
								return ctx.feed({'type': 'user-register', 'targetid': uid, 'srcuser': uid, 'conn': conn});
							}).then(function() {
								return conn.query('INSERT INTO stocks (stockid, leader, name, exchange, pieces) VALUES(?, ?, ?, ?, 100000000)',
									['__LEADER_' + uid + '__', uid, 'Leader: ' + query.name, 'tradity']);
							}).then(function() {
								if (query.school) {
									return conn.query('INSERT INTO schoolmembers (uid, schoolid, pending, jointime) ' +
										'VALUES(?, ?, ' + 
										(inv.__schoolverif__ ? '1' : '((SELECT COUNT(*) FROM schooladmins WHERE schoolid = ? AND status="admin") > 0) ') +
										', UNIX_TIMESTAMP())',
										[uid, String(query.school), String(query.school)]);
								}
							}).then(_.bind(updateCB, self, res));
						}
					});
				});
			});
		});
	});
};

/**
 * Resets the current user financially into their initial state.
 * This is only available for users with appropiate privileges
 * or when resets are allowed (config option <code>.resetAllowed</code>)
 * 
 * @return {object}  Returns with <code>reset-user-success</code> or
 *                   a common error code.
 * 
 * @noreadonly
 * @function c2s~reset-user
 */
User.prototype.resetUser = buscomponent.provideWQT('client-reset-user', function(query, ctx) {
	var self = this;
	
	return self.getServerConfig().then(function(cfg) {
		if (!cfg.resetAllowed && !ctx.access.has('userdb'))
			return { code: 'permission-denied' };
		
		assert.ok(ctx.user);
		assert.ok(ctx.access);
		
		return ctx.query('DELETE FROM depot_stocks WHERE userid = ?', [ctx.user.uid]).then(function() {
			return ctx.query('UPDATE users_finance SET freemoney = ?, totalvalue = ?, ' +
				'fperf_bought = 0, fperf_cur = 0, fperf_sold = 0, ' + 
				'operf_bought = 0, operf_cur = 0, operf_sold = 0, ' + 
				'wprov_sum = 0, lprov_sum = 0 ' + 
				'WHERE id = ?', [cfg.defaultStartingMoney, cfg.defaultStartingMoney, ctx.user.uid]);
		}).then(function() {
			return self.request({name: 'sellAll', query: query, ctx: ctx});
		}).then(function() {
			var val = cfg.defaultStartingMoney / 1000;
			return ctx.query('UPDATE stocks SET lastvalue = ?, ask = ?, bid = ?, ' +
					'daystartvalue = ?, weekstartvalue = ?, lastchecktime = UNIX_TIMESTAMP() WHERE leader = ?',
					[val, val, val, val, val, ctx.user.uid]);
		}).then(function() {
			return ctx.query('DELETE FROM valuehistory WHERE userid = ?', [ctx.user.uid]);
		}).then(function() {
			return ctx.feed({'type': 'user-reset', 'targetid': ctx.user.uid, 'srcuser': ctx.user.uid});
		}).then(function() {
			return self.request({name: 'dqueriesResetUser', ctx: ctx});
		}).then(function() {
			return { code: 'reset-user-success' };
		});
	});
});

/**
 * Resets the current user’s password.
 * Currently, a new password is mailed to the user; This will change
 * due to #268 into sending a link to a password reset page.
 * 
 * @return {object}  Returns with <code>password-reset-success</code>, 
 *                   <code>password-reset-notfound</code>, or
 *                   a common error code.
 * 
 * @loginignore
 * @noreadonly
 * @function c2s~password-reset
 */
User.prototype.passwordReset = buscomponent.provideWQT('client-password-reset', function(query, ctx) {
	var self = this;
	
	if (ctx.user)
		return { code: 'already-logged-in' };
	
	var name = String(query.name);
	
	return ctx.query('SELECT id, email FROM users WHERE name = ? OR email = ? AND deletiontime IS NULL LIMIT 1',
		[name, name]).then(function(res) {
		if (res.length == 0)
			return { code: 'password-reset-notfound' };
		
		var u = res[0];
		assert.ok(u);
		
		return Q.nfcall(crypto.randomBytes, 6).then(function(buf) {
			var pw = buf.toString('hex');
			return self.generatePWKey(pw);
		}).then(function(pwdata) {
			return ctx.query('UPDATE users SET pwsalt = ?, pwhash = ? WHERE id = ?', [pwdata.salt, pwdata.hash, u.id]);
		}).then(function() {
			return self.request({name: 'sendTemplateMail', 
				template: 'password-reset-email.eml',
				ctx: ctx,
				variables: {'password': pw, 'username': query.name, 'email': u.email},
			});
		}).then(function() {
			return { code: 'password-reset-success' };
		});
	});
});

/**
 * Returns basic information on an invitation key.
 * 
 * @return {object}  Returns with <code>get-invitekey-info-notfound</code>
 *                   or <code>get-invitekey-info-success</code> and, in the
 *                   latter case, sets <code>.result.email</code> and 
 *                   <code>.result.schoolid</code> appropiately.
 * 
 * @function c2s~get-invitekey-info
 */
User.prototype.getInviteKeyInfo = buscomponent.provideQT('client-get-invitekey-info', function(query, ctx) {
	var self = this;
	
	return ctx.query('SELECT email, schoolid FROM invitelink WHERE `key` = ?', [String(query.invitekey)]).then(function(res) {
		if (res.length == 0) {
			return { code: 'get-invitekey-info-notfound' };
		}
	
		return self.getServerConfig().then(function(cfg) {
			assert.equal(res.length, 1);
			
			res[0].url = cfg.varReplace(cfg.inviteurl.replace(/\{\$key\}/g, query.invitekey));
			
			return { code: 'get-invitekey-info-success', result: res[0] };
		});
	});
});

/**
 * See {@link c2s~create-invite-link} for specifications.
 * 
 * @noreadonly
 * @function busreq~createInviteLink
 */
User.prototype.createInviteLink = buscomponent.provideWQT('createInviteLink', function(query, ctx) {
	var self = this;
	ctx = ctx.clone(); // so we can’t lose the user object during execution
	
	return self.getServerConfig().then(function(cfg) {
		query.email = query.email ? String(query.email) : null;
		
		if (!ctx.access.has('userdb')) {
			if (query.email && !/([\w_+.-]+)@([\w.-]+)$/.test(query.email))
				return { code: 'create-invite-link-invalid-email' };
			
			if (!ctx.access.has('email_verif'))
				return { code: 'create-invite-link-not-verif' };
		}
		
		var sendKeyToCaller = ctx.access.has('userdb');
		
		return Q.nfcall(crypto.randomBytes, 16).then(function(buf) {
			var key = buf.toString('hex');
			return ctx.query('INSERT INTO invitelink ' +
				'(uid, `key`, email, ctime, schoolid) VALUES ' +
				'(?, ?, ?, UNIX_TIMESTAMP(), ?)', 
				[ctx.user.id, key, query.email, query.schoolid ? parseInt(query.schoolid) : null]);
		}).then(function() {
			var url = cfg.varReplace(cfg.inviteurl.replace(/\{\$key\}/g, key));
		
			if (query.email) {
				return self.sendInviteEmail({
					sender: ctx.user,
					email: query.email,
					url: url
				}, ctx);
			} else {
				sendKeyToCaller = true;
				return { code: 'create-invite-link-success' };
			}
		}).then(function(ret) {
			var ret = { code: codeContainer.status };
			
			if (sendKeyToCaller) {
				ret.url = url;
				ret.key = key; 
			}
		});
	});
});

exports.User = User;

})();<|MERGE_RESOLUTION|>--- conflicted
+++ resolved
@@ -190,7 +190,6 @@
 	
 	/* use an own connection to the server with write access
 	 * (otherwise we might end up with slightly outdated data) */
-<<<<<<< HEAD
 	return ctx.startTransaction().then(function(conn_) {
 		conn = conn_;
 		
@@ -230,55 +229,6 @@
 						uid: uid,
 						sid: key,
 						date: today
-=======
-	ctx.startTransaction(function(conn, commit, rollback) {
-		conn.query('SELECT id, pwsalt, pwhash FROM users WHERE (email = ? OR name = ?) AND deletiontime IS NULL ORDER BY id DESC', [name, name], function(res) {
-			if (res.length == 0) {
-				rollback();
-				return cb('login-badname');
-			}
-			
-			var uid = res[0].id;
-			var pwsalt = res[0].pwsalt;
-			var pwhash = res[0].pwhash;
-			if (pwhash != serverUtil.sha256(pwsalt + pw) && !ignorePassword) {
-				rollback();
-				return cb('login-wrongpw');
-			}
-			
-			crypto.randomBytes(16, ctx.errorWrap(function(ex, buf) {
-				self.getServerConfig(function(cfg) {
-					var key = buf.toString('hex');
-					
-					if (ctx.getProperty('readonly')) {
-						key = key.substr(0, 6);
-						var today = parseInt(Date.now() / 86400);
-						
-						commit();
-						self.request({
-							name: 'createSignedMessage',
-							msg: {
-								uid: uid,
-								sid: key,
-								date: today
-							}
-						}, function(sid) {
-							cb('login-success', {
-								key: ':' + sid,
-								uid: uid
-							}, 'repush');
-						});
-					} else {
-						self.regularCallback({}, ctx);
-						
-						conn.query('INSERT INTO sessions(uid, `key`, logintime, lastusetime, endtimeoffset)' +
-							'VALUES(?, ?, UNIX_TIMESTAMP(), UNIX_TIMESTAMP(), ?)',
-							[uid, key, query.stayloggedin ? cfg.stayloggedinTime : cfg.normalLoginTime], function() {
-							commit(function() {
-								cb('login-success', {key: key, uid: uid}, 'repush');
-							});
-						});
->>>>>>> 53754039
 					}
 				}).then(function(sid) {
 					ret = { code: 'login-success',
@@ -1069,50 +1019,12 @@
 							uid = res.insertId;
 						
 						assert.ok(uid != null);
-						
-<<<<<<< HEAD
+			
 						return Q.all(gainUIDCBs).then(function() {
 							return conn.commit();
 						}).then(function() {
 							if ((ctx.user && query.email == ctx.user.email) || (ctx.access.has('userdb') && query.nomail))
 								return { code: 'reg-success', uid: uid, extra: 'repush' };
-=======
-						for (var i = 0; i < gainUIDCBs.length; ++i)
-							gainUIDCBs[i]();
-
-						if ((ctx.user && query.email == ctx.user.email) || (ctx.access.has('userdb') && query.nomail))
-							cb('reg-success', {uid: uid}, 'repush');
-						else 
-							self.sendRegisterEmail(query,
-								new qctx.QContext({user: {id: uid, uid: uid}, access: ctx.access,
-									parentComponent: self}),
-								xdata,
-								cb);
-					});
-				};
-				
-				var onPWGenerated = function(pwsalt, pwhash) {
-					if (type == 'change') {
-						conn.query('UPDATE users SET name = ?, pwhash = ?, pwsalt = ?, email = ?, email_verif = ?, ' +
-							'delayorderhist = ?, skipwalkthrough = ? WHERE id = ?',
-							[String(query.name), pwhash, pwsalt, String(query.email), query.email == ctx.user.email ? 1 : 0, 
-							query.delayorderhist ? 1:0, query.skipwalkthrough ? 1:0, uid], function() {
-						conn.query('UPDATE users_data SET giv_name = ?, fam_name = ?, realnamepublish = ?, ' +
-							'birthday = ?, `desc` = ?, street = ?, zipcode = ?, town = ?, traditye = ?, ' +
-							'clientopt = ?, dla_optin = ?, schoolclass = ? WHERE id = ?',
-							[String(query.giv_name), String(query.fam_name), query.realnamepublish?1:0,
-							query.birthday, String(query.desc), String(query.street),
-							String(query.zipcode), String(query.town), JSON.stringify(query.clientopt || {}),
-							query.traditye?1:0, query.dla_optin?1:0, String(query.schoolclass), uid], function() {
-						conn.query('UPDATE users_finance SET wprovision = ?, lprovision = ? WHERE id = ?',
-							[query.wprovision, query.lprovision, uid], updateCB);
-						});
-						});
-						
-						if (query.school != ctx.user.school) {
-							if (query.school == null)
-								conn.query('DELETE FROM schoolmembers WHERE uid = ?', [uid]);
->>>>>>> 53754039
 							else
 								return self.sendRegisterEmail(query,
 									new qctx.QContext({user: {id: uid, uid: uid}, access: ctx.access,
@@ -1132,11 +1044,11 @@
 								query.delayorderhist ? 1:0, query.skipwalkthrough ? 1:0, uid]).then(function() {
 							return conn.query('UPDATE users_data SET giv_name = ?, fam_name = ?, realnamepublish = ?, ' +
 								'birthday = ?, `desc` = ?, street = ?, zipcode = ?, town = ?, traditye = ?, ' +
-								'clientopt = ?, dla_optin = ? WHERE id = ?',
+								'clientopt = ?, dla_optin = ?, schoolclass = ? WHERE id = ?',
 								[String(query.giv_name), String(query.fam_name), query.realnamepublish?1:0,
 								query.birthday, String(query.desc), String(query.street),
 								String(query.zipcode), String(query.town), JSON.stringify(query.clientopt || {}),
-								query.traditye?1:0, query.dla_optin?1:0, uid]);
+								query.traditye?1:0, query.dla_optin?1:0, String(query.schoolclass), uid]);
 							}).then(function() {
 							return conn.query('UPDATE users_finance SET wprovision = ?, lprovision = ? WHERE id = ?',
 								[query.wprovision, query.lprovision, uid]);
@@ -1206,13 +1118,8 @@
 									String(query.email), (inv.email && inv.email == query.email) ? 1 : 0]);
 							}).then(function(res) {
 								uid = res.insertId;
-<<<<<<< HEAD
 								return conn.query('INSERT INTO users_data (id, giv_name, fam_name, realnamepublish, traditye, ' +
-									'street, zipcode, town) VALUES (?, ?, ?, ?, ?, ?, ?, ?); ' +
-=======
-								conn.query('INSERT INTO users_data (id, giv_name, fam_name, realnamepublish, traditye, ' +
 									'street, zipcode, town, schoolclass) VALUES (?, ?, ?, ?, ?, ?, ?, ?, ?); ' +
->>>>>>> 53754039
 									'INSERT INTO users_finance(id, wprovision, lprovision, freemoney, totalvalue) '+
 									'VALUES (?, ?, ?, ?, ?)',
 									[uid, String(query.giv_name), String(query.fam_name), query.realnamepublish?1:0,
