(function () { "use strict";

var _ = require('lodash');
var util = require('util');
var crypto = require('crypto');
var assert = require('assert');
var Q = require('q');
var serverUtil = require('./server-util.js');
var buscomponent = require('./stbuscomponent.js');
var Access = require('./access.js').Access;
var qctx = require('./qctx.js');
require('datejs');

/**
 * Provides all single-user non-financial client requests.
 * 
 * @public
 * @module user
 */

/**
 * Main object of the {@link module:user} module
 * @public
 * @constructor module:user~User
 * @augments module:stbuscomponent~STBusComponent
 */
function User () {
	User.super_.apply(this, arguments);
}

util.inherits(User, buscomponent.BusComponent);

/**
 * Generates a password hash and salt combination.
 * 
 * @param {string} pw  The password string to generate a salt+hash for.
 * 
 * @return  A Q promise for an object of the form { salt: …, hash: … }
 * @function module:user~User#generatePWKey
 */
User.prototype.generatePWKey = function(pw) {
	return Q.nfcall(crypto.randomBytes, 16).then(function(buf) {
		var pwsalt = buf.toString('hex');
		var pwhash = serverUtil.sha256(pwsalt + String(pw));
		
		return {salt: pwsalt, hash: pwhash};
	});
};

/**
 * Sends an invite e-mail to a user.
 * 
 * @param {object} data  General information on sender and receiver of the e-mail.
 * @param {string} data.sender.name  The username of the sender.
 * @param {string} data.sender.email  The e-mail address of the sender.
 * @param {string} data.email  The e-mail adress of the receiver.
 * @param {string} data.url  The URL of the invite link.
 * @param {module:qctx~QContext} ctx  A QContext to provide database access.
 * 
 * @return  Returns with <code>create-invite-link-success</code>.
 * 
 * @function module:user~User#sendInviteEmail
 */
User.prototype.sendInviteEmail = function(data, ctx) {
	var self = this;
	
	return self.request({name: 'sendTemplateMail',
		template: 'invite-email.eml',
		ctx: ctx,
		variables: {'sendername': data.sender.name, 'sendermail': data.sender.email, 'email': data.email, 'url': data.url}
	}).then(function() {
		return { code: 'create-invite-link-success' };
	});
};

/**
 * Sends the registation e-mail to a new user or after an e-mail address change.
 * 
 * @param {object} data  General information on the receiver of the email.
 * @param {string} data.name  The username of the receiver.
 * @param {string} data.email  The e-mail adress of the receiver.
 * @param {string} data.url  The URL of the e-mail address confirmation link.
 *
 * @return  Returns with <code>reg-success</code>.
 * 
 * @function module:user~User#sendRegisterEmail
 */
User.prototype.sendRegisterEmail = function(data, ctx, xdata) {
	var self = this;
	
	ctx.access.drop('email_verif');
	
	var loginResp;
	return self.login({
		name: data.email,
		stayloggedin: true,
	}, ctx, xdata, true).then(function(loginResp_) {
		loginResp = loginResp_;
		assert.equal(loginResp.code, 'login-success');
		
		return Q.nfcall(crypto.randomBytes, 16);
	}).then(function(buf) {
		var key = buf.toString('hex');
		
		return ctx.query('INSERT INTO email_verifcodes (`userid`, `time`, `key`) VALUES(?, UNIX_TIMESTAMP(), ?)', 
			[ctx.user.id, key]);
	}).then(function(res) {
		return self.getServerConfig();
	}).then(function(cfg) {
		var url = cfg.varReplace(cfg.regurl
			.replace(/\{\$key\}/g, key)
			.replace(/\{\$uid\}/g, ctx.user.id));
		
		return self.request({name: 'sendTemplateMail', 
			template: 'register-email.eml',
			ctx: ctx,
			variables: {'url': url, 'username': data.name, 'email': data.email}
		});
	}).then(function() {
		loginResp.code = 'reg-success';
		return loginResp;
	});
};

/**
 * Logs a user into their account.
 * 
 * This is usually achieved by creating a session and writing it
 * into the database. Should, however, the server be in read-only mode,
 * a message is created and signed with this server’s private key which
 * is valid for one day.
 * 
 * @param {string} query.name  A user name or e-mail address.
 * @param {string} query.pw  The user’s password.
 * @param {boolean} query.stayloggedin  Whether the user wishes to be logged in
 *                                      for an extended period of time (e.g. when
 *                                      using their personal computer).
 * 
 * @return {object} Returns with <code>login-wrongpw</code>,
 *                  <code>login-badname</code>, <code>login-success</code> or a common error code and,
 *                  in case of success, sets <code>.key</code> (a session id) and <code>.uid</code>
 *                  accordingly.
 * 
 * @loginignore
 * @function c2s~login
 */
User.prototype.login = buscomponent.provide('client-login', 
	['query', 'ctx', 'xdata', 'ignorePassword'], function(query, ctx, xdata, ignorePassword) {
	var self = this;
	
	var name = String(query.name);
	var pw = String(query.pw);
	var conn;
	
	/* use an own connection to the server with write access
	 * (otherwise we might end up with slightly outdated data) */
<<<<<<< HEAD
	ctx.startTransaction(function(conn, commit, rollback) {
		conn.query('SELECT id, pwsalt, pwhash FROM users WHERE (email = ? OR name = ?) AND deletiontime IS NULL ORDER BY id DESC', [name, name], function(res) {
			if (res.length == 0) {
				rollback();
				return cb('login-badname');
			}
			
			var uid = res[0].id;
			var pwsalt = res[0].pwsalt;
			var pwhash = res[0].pwhash;
			if (pwhash != serverUtil.sha256(pwsalt + pw) && !ignorePassword) {
				rollback();
				return cb('login-wrongpw');
			}
			
			crypto.randomBytes(16, ctx.errorWrap(function(ex, buf) {
				self.getServerConfig(function(cfg) {
					var key = buf.toString('hex');
					
					if (ctx.getProperty('readonly')) {
						key = key.substr(0, 6);
						var today = parseInt(Date.now() / 86400);
						
						commit();
						self.request({
							name: 'createSignedMessage',
							msg: {
								uid: uid,
								sid: key,
								date: today
							}
						}, function(sid) {
							cb('login-success', {
								key: ':' + sid,
								uid: uid
							}, 'repush');
						});
					} else {
						self.regularCallback({}, ctx);
						
						conn.query('INSERT INTO sessions(uid, `key`, logintime, lastusetime, endtimeoffset)' +
							'VALUES(?, ?, UNIX_TIMESTAMP(), UNIX_TIMESTAMP(), ?)',
							[uid, key, query.stayloggedin ? cfg.stayloggedinTime : cfg.normalLoginTime], function() {
							commit(function() {
								cb('login-success', {key: key, uid: uid}, 'repush');
							});
						});
=======
	return ctx.startTransaction().then(function(conn_) {
		conn = conn_;
		
		return conn.query('SELECT id, pwsalt, pwhash '+
			'FROM users ' +
			'WHERE (email = ? OR name = ?) AND deletiontime IS NULL ' +
			'ORDER BY id DESC', [name, name]);
	}).then(function(res) {
		if (res.length == 0) {
			return conn.rollback().then(function() {
				return { code: 'login-badname' };
			});
		}
		
		var uid = res[0].id;
		var pwsalt = res[0].pwsalt;
		var pwhash = res[0].pwhash;
		if (pwhash != serverUtil.sha256(pwsalt + pw) && !ignorePassword) {
			return conn.rollback().then(function() {
				return { code: 'login-wrongpw' };
			});
		}
		
		var key;
		return Q.nfcall(crypto.randomBytes, 16).then(function(buf) {
			key = buf.toString('hex');
			return self.getServerConfig();
		}).then(function(cfg) {
			if (ctx.getProperty('readonly')) {
				key = key.substr(0, 6);
				var today = parseInt(Date.now() / 86400);
				
				var ret;
				return self.request({
					name: 'createSignedMessage',
					msg: {
						uid: uid,
						sid: key,
						date: today
>>>>>>> c1b429a8
					}
				}).then(function(sid) {
					ret = { code: 'login-success',
						key: ':' + sid,
						uid: uid,
						extra: 'repush' };
					
					return conn.commit();
				}).then(function() {
					return ret;
				});
			} else {
				return self.regularCallback({}, ctx).then(function() {
					return conn.query('INSERT INTO sessions(uid, `key`, logintime, lastusetime, endtimeoffset)' +
						'VALUES(?, ?, UNIX_TIMESTAMP(), UNIX_TIMESTAMP(), ?)',
						[uid, key, query.stayloggedin ? cfg.stayloggedinTime : cfg.normalLoginTime]);
				}).then(function() {
					return conn.commit();
				}).then(function() {
					return { code: 'login-success', key: key, uid: uid, extra: 'repush' };
				});
			}
		});
	});
});

/**
 * Logs a user out of their account.
 * 
 * @return {object} Returns with <code>logout-success</code> or a common error code.
 * 
 * @function c2s~logout
 */
User.prototype.logout = buscomponent.provideWQT('client-logout', function(query, ctx) {
	return ctx.query('DELETE FROM sessions WHERE `key` = ?', [String(query.key)]).then(function() {
		return { code: 'logout-success' };
	});
});

/**
 * Represents the information publicly available about a single user.
 * @typedef module:user~UserEntryBase
 * @type object
 * 
 * @property {int} uid  Often aliased to <code>id</code>, this is the user’s numerical id.
 *                      Use of the attribute <code>id</code> is deprecated, though, and it
 *                      will be removed somewhen in the future.
 * @property {string} name  The name chosen by the user.
 * @property {int} school  Usually the numerical id of the group in which this user is a member.
 * @property {string} schoolpath  The path of the school in which this user is a member.
 * @property {string} schoolname  The human-readable name of the school in which this user is a member.
 * @property {?int} jointime  The unix timestamp of the time when this user joined their current group.
 * @property {?boolean} pending  If this user is a group member, this flag indicates whether
 *                               the user has been accepted yet.
 * @property {?boolean} hastraded  Indicates whether the user has traded at least once.
 * @property {number} totalvalue  The total value of the user at the most recent available data point.
 * @property {number} prov_sum    The total sum of provisions for this user at the most recent available data point.
 * @property {?string} giv_name  This user’s given name.
 * @property {?string} fam_name  This user’s family name.
 * @property {number} xp  This user’s experience point count.
 */

/**
 * Represents the information available about a single user in the ranking table,
 * extending {@link module:user~UserEntryBase}.
 * <br>
 * The following variables will be used for brevity:
 * <ul>
 *     <li><math mode="display" xmlns="http://www.w3.org/1998/Math/MathML">
 *         <mrow><msub><mi>P</mi><mn>now</mn></msub> = current possession of follower shares</mrow>
 *     </math></li>
 *     <li><math mode="display" xmlns="http://www.w3.org/1998/Math/MathML">
 *         <mrow><msub><mi>P</mi><mn>past</mn></msub> = past possession of follower shares</mrow>
 *     </math></li>
 *     <li><math mode="display" xmlns="http://www.w3.org/1998/Math/MathML">
 *         <mrow><msub><mi>B</mi><mn>now</mn></msub> = current <abbr title="accumulated">acc.</abbr> value of
 *              bought follower shares</mrow>
 *     </math></li>
 *     <li><math mode="display" xmlns="http://www.w3.org/1998/Math/MathML">
 *         <mrow><msub><mi>B</mi><mn>past</mn></msub> = past <abbr title="accumulated">acc.</abbr> value of
 *              bought follower shares</mrow>
 *     </math></li>
 *     <li><math mode="display" xmlns="http://www.w3.org/1998/Math/MathML">
 *         <mrow><msub><mi>S</mi><mn>now</mn></msub> = current <abbr title="accumulated">acc.</abbr> value of
 *              sold follower shares</mrow>
 *     </math></li>
 *     <li><math mode="display" xmlns="http://www.w3.org/1998/Math/MathML">
 *         <mrow><msub><mi>S</mi><mn>past</mn></msub> = past <abbr title="accumulated">acc.</abbr> value of
 *              sold follower shares</mrow>
 *     </math></li>
 * </ul>
 * 
 * @typedef module:user~RankingEntry
 * @type object
 * 
 * @property {number} past_totalvalue  The total value of the user at the oldest available data point.
 * @property {number} past_prov_sum    The total sum of provisions for this user at the oldest available data point.
 * @property {number} fperf    The relative performance gained via follower shares in the given time span as given by:
 *                             <math mode="display" xmlns="http://www.w3.org/1998/Math/MathML">
 *                                 <mfrac>
 *                                     <mrow><msub><mi>P</mi><mn>now</mn></msub> +
 *                                           <msub><mi>S</mi><mn>now</mn></msub> -
 *                                           <msub><mi>S</mi><mn>past</mn></msub></mrow>
 *                                     <mrow><msub><mi>B</mi><mn>now</mn></msub> -
 *                                           <msub><mi>B</mi><mn>past</mn></msub> +
 *                                           <msub><mi>P</mi><mn>past</mn></msub></mrow>
 *                                 </mfrac>
 *                             </math>
 * @property {number} fperfval An absolute performance measure as given by:
 *                             <math mode="display" xmlns="http://www.w3.org/1998/Math/MathML">
 *                                 <mfrac>
 *                                     <mrow>(<msub><mi>P</mi><mn>now</mn></msub> +
 *                                            <msub><mi>S</mi><mn>now</mn></msub> -
 *                                            <msub><mi>S</mi><mn>past</mn></msub>) -
 *                                           (<msub><mi>B</mi><mn>now</mn></msub> -
 *                                            <msub><mi>B</mi><mn>past</mn></msub> +
 *                                            <msub><mi>P</mi><mn>past</mn></msub>)</mrow>
 *                                     <mrow>max{70 % · default starting value, past total value}</mrow>
 *                                 </mfrac>
 *                             </math>
 */

/**
 * Lists all users and the information necessary for evaluating and displaying rankings.
 * 
 * It might be helpful to understand that none of the evaluation of ranking information
 * is performed on the server side; It is rather gathered and sent to the client,
 * so that it can create various ranking tables from the raw data for a number of ranking
 * criteria and filters.
 * 
 * For each user, the first value history entries after the starting time and last before
 * the end time will be used to provide the requested data.
 * Since not necessarily <em>all</em> users have been registered during the entire period
 * in between, the ranking does <em>not</em> start and end for all users at the same time.
 * 
 * @param {?int} [query.since=0]  The ranking starting time as a unix timestamp.
 * @param {?int} [query.upto=now]  The ranking end time as a unix timestamp.
 * @param {?string} [query.search]  A string to use for filtering by user names and,
 *                                  if permitted by the them, their real names.
 * @param {?int|string} [query.schoolid]  When given, only return users in the group specified
 *                                        by this id or path.
 * @param {?boolean} [query.includeAll=false]  Whether users should be included that are not
 *                                             considered qualified for ranking entries
 *                                             (e.g. without verified e-mail address).
 * 
 * @return {object} Returns with <code>get-ranking-success</code> or a common error code
 *                  and populates <code>.result</code> with a {@link module:user~RankingEntry[]}
 * 
 * @function c2s~get-ranking
 */
User.prototype.getRanking = buscomponent.provideQT('client-get-ranking', function(query, ctx) {
	var self = this;
	
	query.since = parseInt(query.since) || 0;
	query.upto = parseInt(query.upto) || parseInt(Date.now() / 10000) * 10;
	// upto is rounded so that the SQL query cache will be used more effectively
	
	if (parseInt(query.since) != query.since)
		return { code: 'format-error' };
	
	var likestringWhere = '';
	var likestringUnit = [];
	
	var join = 'FROM users AS u ' +
		'JOIN users_data ON users_data.id = u.id ' +
		'LEFT JOIN schoolmembers AS sm ON u.id = sm.uid ' +
		'LEFT JOIN schools AS c ON sm.schoolid = c.id ' +
		'JOIN (SELECT userid, MIN(time) AS min_t, MAX(time) AS max_t FROM valuehistory ' +
			'WHERE time > ? AND time < ? GROUP BY userid) AS locator_va ON u.id = locator_va.userid ' +
		'JOIN valuehistory AS past_va ON past_va.userid = u.id AND past_va.time = locator_va.min_t ' +
		'JOIN valuehistory AS now_va ON now_va.userid = u.id AND now_va.time = locator_va.max_t ';
			
	if (!query.includeAll)
		likestringWhere += ' AND email_verif != 0 ';

	if (query.search) {
		var likestring = '%' + (String(query.search)).replace(/%/g, '\\%') + '%';
		likestringWhere += 'AND ((u.name LIKE ?) OR (realnamepublish != 0 AND (giv_name LIKE ? OR fam_name LIKE ?))) ';
		likestringUnit.push(likestring, likestring, likestring);
	}
	
	return Q().then(function() {
		if (!query.schoolid)
			return ctx.access.has('userdb');
		
		join += 'JOIN schools AS p ON c.path LIKE CONCAT(p.path, "/%") OR p.id = c.id ';
		likestringWhere += 'AND (p.id = ? OR p.path = ?) ';
		likestringUnit.push(String(query.schoolid), String(query.schoolid).toLowerCase());
		
		return self.request({name: 'isSchoolAdmin', ctx: ctx, status: ['xadmin'], schoolid: query.schoolid})
			.then(function(ISAResult) {
			assert.equal(typeof ISAResult.ok, 'boolean');
			
			return ISAResult.ok;
		});
	}).then(function(schoolAdminResult) {
		var fullData = schoolAdminResult.ok;
		
		return ctx.query('SELECT u.id AS uid, u.name AS name, ' +
			'c.path AS schoolpath, c.id AS school, c.name AS schoolname, jointime, pending, ' +
			'tradecount != 0 as hastraded, ' + 
			'now_va.totalvalue AS totalvalue, past_va.totalvalue AS past_totalvalue, ' +
			'now_va.wprov_sum + now_va.lprov_sum AS prov_sum, past_va.wprov_sum + past_va.lprov_sum AS past_prov_sum, ' +
			'((now_va.fperf_cur + now_va.fperf_sold - past_va.fperf_sold) / ' +
				'(now_va.fperf_bought - past_va.fperf_bought + past_va.fperf_cur)) AS fperf, ' +
			'((now_va.fperf_cur + now_va.fperf_sold - past_va.fperf_sold) - ' +
				'(now_va.fperf_bought - past_va.fperf_bought + past_va.fperf_cur))/GREATEST(700000000, past_va.totalvalue) AS fperfval, ' +
			(fullData ? '' : 'IF(realnamepublish != 0,giv_name,NULL) AS ') + ' giv_name, ' +
			(fullData ? '' : 'IF(realnamepublish != 0,fam_name,NULL) AS ') + ' fam_name, ' +
			'(SELECT COALESCE(SUM(xp), 0) FROM achievements WHERE achievements.userid = u.id) AS xp ' +
			join + /* needs query.since and query.upto parameters */
			'WHERE hiddenuser != 1 AND deletiontime IS NULL ' +
			likestringWhere,
			[query.since, query.upto].concat(likestringUnit))
	}).then(function(ranking) {
		return { code: 'get-ranking-success', 'result': ranking };
	});
});

/**
 * Represents the information publicly available about a single user including some performance data,
 * extending {@link module:user~UserEntryBase}.
 * @typedef module:user~UserEntry
 * @type object
 * 
 * @property {boolean} schoolpending  Alias of what is called <code>pending</code>.
 * @property {boolean} schooljointime  Alias of what is called <code>jointime</code>.
 * @property {boolean} dschoolid  Alias of what is called <code>schoolid</code>.
 * 
 * @property {int} birthday  A user’s birthday as a unix timestamp.
 * @property {string} desc  A user’s self-chosen description text.
 * @property {number} wprovision  The provision for followers to pay when they
 *                                profit from this leader’s gains (in per cent).
 * @property {number} lprovision  The provision for followers to pay when they
 *                                suffer from this leader’s losses (in per cent).
 * @property {int} lstockid  The stock id associated with this user as a leader.
 * @property {?string} profilepic  A reference to a profile image for this user.
 * @property {int} registerevent  The event id of this user’s registration.
 *                                Useful for commenting onto the user’s pinboard.
 * @property {int} registertime  The unix timestamp of this user’s registration.
 * @property {number} dayfperf  Day following performance. See {@link module:user~RankingEntry}.
 * @property {number} dayoperf  Day non-following performance. See {@link module:user~RankingEntry}.
 * @property {number} weekfperf  Week following performance. See {@link module:user~RankingEntry}.
 * @property {number} weekoperf  Week non-following performance. See {@link module:user~RankingEntry}.
 * @property {number} totalfperf  All-time following performance. See {@link module:user~RankingEntry}.
 * @property {number} totaloperf  All-time non-following performance. See {@link module:user~RankingEntry}.
 * @property {number} freemoney  Money currently available to the user.
 * @property {number} prov_sum  Total earns (or losses, if negative) by acting as a leader
 *                              and receiving provision.
 * @property {number} weekstarttotalvalue  Total value at the start of the week.
 * @property {number} daystarttotalvalue   Total value at the start of the day.
 * @property {?int} f_count  Number of current followers.
 * @property {?int} f_amount  Number of shares currently sold followers.
 * @property {Array} schools  All schools of which this user is a member as <code>{path, id, name}</code> objects.
 * 
 * @property {boolean} isSelf  Indicates whether this user object corresponds to the user which requested it.
 */

/**
 * Return all available information on a single user.
 * 
 * @param {string|int} query.lookfor  The user id or name for which data should be returned.
 *                                    As a special value, '$self' can be used to inspect own data.
 * @param {?boolean} query.nohistory  If true, returns only direct user information;
 *                                    Otherwise, all available information.
 * 
 * @return {object} Returns with <code>get-user-info-success</code>, 
 *                  <code>get-user-info-notfound</code> or a common error code
 *                  and populates <code>.result</code> with a {@link module:user~UserEntry},
 *                  <code>.orders</code> with a trade info list,
 *                  <code>.achievements</code> with an achievement info list,
 *                  <code>.values</code> with finance history data (see also {@link s2c~trade}) and
 *                  <code>.pinboard</code> with a {@link Comment[]} array of pinboard entries.
 * 
 * @function c2s~get-user-info
 */
User.prototype.getUserInfo = buscomponent.provideQT('client-get-user-info', function(query, ctx) {
	var self = this;
	var cfg;
	
	return self.getServerConfig().then(function(cfg_) {
		cfg = cfg_;
	
		if (query.lookfor == '$self' && ctx.user)
			query.lookfor = ctx.user.id;
		
		var columns = (ctx.access.has('userdb') || query.lookfor == ctx.user.id ? [
			'u.*', 'ud.*', 'uf.*',
		] : [
			'IF(realnamepublish != 0,giv_name,NULL) AS giv_name',
			'IF(realnamepublish != 0,fam_name,NULL) AS fam_name'
		]).concat([
			'u.id AS uid', 'u.name AS name', 'birthday',
			'sm.pending AS schoolpending', 'sm.schoolid AS dschoolid', 'sm.jointime AS schooljointime',
			'`desc`', 'wprovision', 'lprovision', 'uf.totalvalue', 'delayorderhist',
			'lastvalue', 'daystartvalue', 'weekstartvalue', 'stocks.id AS lstockid',
			'url AS profilepic', 'eventid AS registerevent', 'events.time AS registertime',
			'((uf.fperf_cur + uf.fperf_sold -  day_va.fperf_sold) / (uf.fperf_bought -  day_va.fperf_bought +  day_va.fperf_cur)) AS  dayfperf',
			'((uf.operf_cur + uf.operf_sold -  day_va.operf_sold) / (uf.operf_bought -  day_va.operf_bought +  day_va.operf_cur)) AS  dayoperf',
			'((uf.fperf_cur + uf.fperf_sold - week_va.fperf_sold) / (uf.fperf_bought - week_va.fperf_bought + week_va.fperf_cur)) AS weekfperf',
			'((uf.operf_cur + uf.operf_sold - week_va.operf_sold) / (uf.operf_bought - week_va.operf_bought + week_va.operf_cur)) AS weekoperf',
			'(uf.fperf_cur + uf.fperf_sold) / uf.fperf_bought AS totalfperf',
			'(uf.operf_cur + uf.operf_sold) / uf.operf_bought AS totaloperf',
			'freemoney', 'uf.wprov_sum + uf.lprov_sum AS prov_sum',
			'week_va.totalvalue AS weekstarttotalvalue',
			'day_va.totalvalue  AS daystarttotalvalue'
		]).join(', ');
			
		return ctx.query('SELECT ' + columns + ' FROM users AS u ' +
			'JOIN users_finance AS uf ON u.id = uf.id ' +
			'JOIN users_data AS ud ON u.id = ud.id ' +
			'LEFT JOIN valuehistory AS week_va ON week_va.userid = u.id AND week_va.time = (SELECT MIN(time) FROM valuehistory WHERE userid = u.id AND time > ?) ' +
			'LEFT JOIN valuehistory AS day_va  ON day_va.userid  = u.id AND day_va.time  = (SELECT MIN(time) FROM valuehistory WHERE userid = u.id AND time > ?) ' +
			'LEFT JOIN schoolmembers AS sm ON u.id = sm.uid '+
			'LEFT JOIN stocks ON u.id = stocks.leader '+
			'LEFT JOIN httpresources ON httpresources.user = u.id AND httpresources.role = "profile.image" '+
			'LEFT JOIN events ON events.targetid = u.id AND events.type = "user-register" '+
			'WHERE u.id = ? OR u.name = ?', 
			[Date.parse('Sunday').getTime() / 1000, Date.parse('00:00').getTime() / 1000,
				parseInt(query.lookfor) == query.lookfor ? query.lookfor : -1, String(query.lookfor)]);
	}).then(function(users) {
		if (users.length == 0)
			return { code: 'get-user-info-notfound' };
		
		var xuser = users[0];
		xuser.isSelf = (ctx.user && xuser.uid == ctx.user.uid);
		if (xuser.isSelf) 
			xuser.access = ctx.access.toArray();
		
		assert.ok(xuser.registerevent);
		
		delete xuser.pwhash;
		delete xuser.pwsalt;
		
		return ctx.query('SELECT SUM(amount) AS samount, SUM(1) AS sone ' +
			'FROM depot_stocks AS ds WHERE ds.stockid=?', [xuser.lstockid]).then(function(followers) {
			xuser.f_amount = followers[0].samount || 0;
			xuser.f_count = followers[0].sone || 0;
				
			return ctx.query('SELECT p.name, p.path, p.id FROM schools AS c ' +
				'JOIN schools AS p ON c.path LIKE CONCAT(p.path, "/%") OR p.id = c.id ' + 
				'WHERE c.id = ? ORDER BY LENGTH(p.path) ASC', [xuser.dschoolid]);
		}).then(function(schools) {
			/* do some validation on the schools array.
			 * this is not necessary; however, it may help catch bugs long 
			 * before they actually do a lot of harm.
			 */
			var levelArray = _.map(schools, function(s) { return s.path.replace(/[^\/]/g, '').length; });
			if (_.intersection(levelArray, _.range(1, levelArray.length+1)).length != levelArray.length)
				return self.emitError(new Error('Invalid school chain for user: ' + JSON.stringify(schools)));
			
			xuser.schools = schools;
			if (query.nohistory) 
				return { code: 'get-user-info-success', result: xuser };
		
			var orders, achievements, values;
			return ctx.query('SELECT oh.*, l.name AS leadername FROM orderhistory AS oh ' +
				'LEFT JOIN users AS l ON oh.leader = l.id ' + 
				'WHERE userid = ? AND buytime <= (UNIX_TIMESTAMP() - ?) ' + 
				'ORDER BY buytime DESC',
				[xuser.uid, (!ctx.user || (xuser.delayorderhist && xuser.uid != ctx.user.uid && !ctx.access.has('stocks')))
					? cfg.delayOrderHistTime : 0]).then(function(orders_) {
				orders = orders_;
				return ctx.query('SELECT * FROM achievements ' +
					'LEFT JOIN events ON events.type="achievement" AND events.targetid = achid ' +
					'WHERE userid = ?', [xuser.uid]);
			}).then(function(achievements_) {
				achievements = achievements_;
				return ctx.query('SELECT time, totalvalue FROM valuehistory WHERE userid = ?', [xuser.uid]);
			}).then(function(values_) {
				values = values_;
				return ctx.query('SELECT c.*,u.name AS username,u.id AS uid, url AS profilepic, trustedhtml ' + 
					'FROM ecomments AS c ' + 
					'LEFT JOIN users AS u ON c.commenter = u.id ' + 
					'LEFT JOIN httpresources ON httpresources.user = c.commenter AND httpresources.role = "profile.image" ' + 
					'WHERE c.eventid = ?', [xuser.registerevent]);
			}).then(function(comments) {
				return { code: 'get-user-info-success', 
					result: xuser,
					orders: orders,
					achievements: achievements,
					values: values,
					pinboard: comments };
			});
		});
	});
});

/**
 * Regularly called function to perform various cleanup and update tasks.
 * 
 * Flushes outdated sessions out of the system and weekly 
 * removes memberless groups that were not created by 
 * administrative users.
 * 
 * @param {Query} query  A query structure, indicating which actions should be performed
 * @param {Query} query.weekly  Clean up schools without members
 * @param {module:qctx~QContext} ctx  A QContext to provide database access.
 * 
 * @function busreq~regularCallbackUser
 */
User.prototype.regularCallback = buscomponent.provide('regularCallbackUser', ['query', 'ctx'], function(query, ctx) {
	if (ctx.getProperty('readonly'))
		return Q();
	
	return Q.all([
		ctx.query('DELETE FROM sessions WHERE lastusetime + endtimeoffset < UNIX_TIMESTAMP()'),
		ctx.query('SELECT p.id, p.path, users.access FROM schools AS p ' +
			'JOIN events ON events.type="school-create" AND events.targetid = p.id ' +
			'JOIN users ON users.id = events.srcuser ' +
			'WHERE ' +
			'(SELECT COUNT(uid) FROM schoolmembers WHERE schoolmembers.schoolid = p.id) = 0 AND ' +
			'(SELECT COUNT(*) FROM schools AS c WHERE c.path LIKE CONCAT(p.path, "/%")) = 0 AND ' +
			'(SELECT COUNT(*) FROM feedblogs WHERE feedblogs.schoolid = p.id) = 0').then(function(schools) {
			return Q.all(schools.filter(function(school) {
				return !Access.fromJSON(school.access).has('schooldb') &&
					(school.path.replace(/[^\/]/g, '').length == 1 || (query && query.weekly));
			}).map(function(school) {
				return ctx.query('DELETE FROM schools WHERE id = ?', [school.id]);
			}));
		})
	]);
});

/**
 * Verify a user’s e-mail address with the key from the confirmation link.
 * 
 * @param {string} query.uid  The assigned user id.
 * @param {string} query.key  The key from the confirmation link.
 * 
 * @return {object} Returns with <code>email-verify-failure</code>,
 *                  <code>email-verify-already-verified</code>,
 *                  or passes on information to {@link c2s~login}.
 * 
 * @noreadonly
 * @function c2s~emailverif
 */
User.prototype.emailVerify = buscomponent.provideWQT('client-emailverif', function(query, ctx, xdata) {
	var self = this;
	
	var uid = parseInt(query.uid);
	var key = String(query.key);
	
	if (uid != query.uid)
		return { code: 'format-error' };
	
	return ctx.query('SELECT email_verif AS v, 42 AS y, email FROM users WHERE id = ? ' +
	'UNION SELECT COUNT(*) AS v, 41 AS y, "Wulululu" AS email FROM email_verifcodes WHERE userid = ? AND `key` = ?',
		[uid, uid, key], function(res) {
		if (res.length != 2) {
			console.warn('strange email-verif stuff', res);
			return { code: 'email-verify-failure' };
		}
		
		var email = null;
		for (var i = 0; i < res.length; ++i) {
			if (res[i].y == 42) {
				email = res[i].email;
					
				if (res[i].y == 42 && res[i].v != 0) 
					return { code: 'email-verify-already-verified' };
			}
			
			if (res[i].y == 41 && res[i].v < 1 && !ctx.access.has('userdb'))
				return { code: 'email-verify-failure' };
		}
		
		return ctx.query('SELECT COUNT(*) AS c FROM users WHERE email = ? AND email_verif = 1 AND id != ?', [email, uid], function(res) {
			if (res[0].c > 0)
				return { code: 'email-verify-other-already-verified' };
		
			return ctx.query('DELETE FROM email_verifcodes WHERE userid = ?', [uid]).then(function() {
				return ctx.query('UPDATE users SET email_verif = 1 WHERE id = ?', [uid])
			}).then(function() {
				ctx.access.grant('email_verif');
				
				return self.login({
					name: email,
					stayloggedin: true,
				}, new qctx.QContext({access: ctx.access, parentComponent: self}), xdata, true);
			});
		});
	});
});

/**
 * Write session and statistics information to the database.
 * 
 * Sets the session’s last use date to make sure it does not expire.
 * This function usually writes data at most once per minute to 
 * reduce database writes.
 * 
 * @param {module:user~UserEntry} user  The currently active user
 * @param {module:qctx~QContext} ctx  A QContext to provide database access and user information.
 * @param {boolean} force  If true, writes the data even if waiting would have been 
 *                         the normal response.
 * 
 * @function busreq~updateUserStatistics
 */
User.prototype.updateUserStatistics = buscomponent.provide('updateUserStatistics',
	['user', 'ctx', 'force'], function(user, ctx, force)
{
	if (!user)
		return Q();
	
	var now = Date.now();
	var lastSessionUpdate = ctx.getProperty('lastSessionUpdate');
	
	if (((!lastSessionUpdate || (now - lastSessionUpdate) < 60000) && !force) || ctx.getProperty('readonly') || !user) {
		// don't update things yet
		ctx.setProperty('pendingTicks', ctx.getProperty('pendingTicks') + 1);
		
		return Q();
	} else {
		var ticks = ctx.getProperty('pendingTicks');
		ctx.setProperty('pendingTicks', 0);
		ctx.setProperty('lastSessionUpdate', now);
		
		return Q.all([
			ctx.query('UPDATE sessions SET lastusetime = UNIX_TIMESTAMP() WHERE id = ?', [user.sid]),
			ctx.query('UPDATE globalvars SET value = ? + value WHERE name="ticks"', [ticks, user.id])
		]);
	}
});

/**
 * Load information on the current user from the database.
 * 
 * This function is usually one of the first ones called on each client query.
 * 
 * @param {string} key  The current session id.
 * @param {module:qctx~QContext} ctx  A QContext to provide database access and user information.
 * 
 * @return A {module:user~UserEntry} object (or null in case of no match or an expired session).
 * 
 * @function busreq~loadSessionUser
 */
User.prototype.loadSessionUser = buscomponent.provide('loadSessionUser', ['key', 'ctx'], function(key, ctx) {
	var self = this;
	
	var signedLogin = (key[0] == ':');
	
	return Q().then(function() {
		if (!signedLogin)
			return {uid: null, key: key};
		
		// was signed login, e. g. during read-only period
		return self.request({
			name: 'verifySignedMessage',
			msg: key.substr(1),
		}).then(function(msg) {
			var today = parseInt(Date.now() / 86400);
			if (!msg || msg.date <= today - 1) // message at least 24 hours old
				return null;
			
			return {uid: msg.uid, key: msg.sid};
		});
	}).then(function(loginInfo) {
		if (!loginInfo)
			return null;
		
		return ctx.query('SELECT users.*, users_finance.*, users_data.*, users.id AS uid, ' +
			(signedLogin ? '' : 'sessions.id AS sid, ') +
			'schools.path AS schoolpath, schools.id AS school, schools.name AS schoolname, jointime, sm.pending AS schoolpending ' +
			'FROM users ' +
			'JOIN users_finance ON users_finance.id = users.id ' +
			'JOIN users_data ON users_data.id = users.id ' +
			(signedLogin ? '' : 'JOIN sessions ON sessions.uid = users.id ') +
			'LEFT JOIN schoolmembers AS sm ON sm.uid = users.id ' +
			'LEFT JOIN schools ON schools.id = sm.schoolid ' +
			'WHERE ' + (signedLogin ? 'uid = ? ' : '`key` = ? ' +
			(ctx.getProperty('readonly') ? '' : 'AND lastusetime + endtimeoffset > UNIX_TIMESTAMP() ')) +
			'LIMIT 1', [signedLogin ? loginInfo.uid : loginInfo.key])
		.then(function(res) {
			if (res.length == 0) {
				return null;
			}
			
			assert.equal(res.length, 1);
			var user = res[0];
			user.id = user.uid;
			
			assert.ok(user.id == loginInfo.uid || loginInfo.uid === null);
			
			user.realnamepublish = !!user.realnamepublish;
			user.delayorderhist = !!user.delayorderhist;
			
			try {
				user.clientopt = JSON.parse(user.clientopt);
			} catch (e) {
				user.clientopt = {};
			}
			
			if (signedLogin)
				user.sid = loginInfo.key;
			
			return self.updateUserStatistics(user, ctx).then(function() {
				return user;
			});
		});
	});
});

/**
 * Sets up a new user.
 * See {@link module:user~User#updateUser} for detailed documentation,
 * including parameters and possible return codes.
 * 
 * @noreadonly
 * @loginignore
 * @function c2s~register
 */
User.prototype.register = buscomponent.provideWQT('client-register', function(query, ctx, xdata) {
	if (ctx.user !== null)
		return { code: 'already-logged-in' };
	return this.updateUser(query, 'register', ctx, xdata);
});

/**
 * Changes the settings and general information for the current user.
 * See {@link module:user~User#updateUser} for detailed documentation,
 * including parameters and possible return codes.
 * 
 * @noreadonly
 * @function c2s~change-options
 */
User.prototype.changeOptions = buscomponent.provideWQT('client-change-options', function(query, ctx, xdata) {
	return this.updateUser(query, 'change', ctx, xdata);
});

/**
 * Indicates that a user changed their username
 * 
 * @typedef s2c~user-namechange
 * @type {Event}
 * 
 * @property {string} oldname  The user’s name before the change
 * @property {string} newname  The user’s name after the change
 */

/**
 * Indicates that a user changed their leader provisions
 * 
 * @typedef s2c~user-provchange
 * @type {Event}
 * 
 * @property {int} oldwprov  The user’s gain provision before the change
 * @property {int} newwprov  The user’s gain provision after the change
 * @property {int} oldlprov  The user’s loss provision before the change
 * @property {int} newlprov  The user’s loss provision after the change
 */

/**
 * Indicates that a user changed their description text
 * 
 * @typedef s2c~user-descchange
 * @type {Event}
 */

/**
 * Updates or creates the info for the current user.
 * invoked by registering or changing one’s options.
 * 
 * If necessary (in case of registration or when changing the
 * e-mail address), {@link module:user~User#sendRegisterEmail}
 * will be called and determines the return code of this function.
 * 
 * This method is currently in horrible shape and should be refactored.
 * 
 * @return {object} This method can return with the following codes:
 *                  <ul>
 *                      <li><code>reg-too-short-pw</code></li>
 *                      <li><code>reg-name-invalid-char</code></li>
 *                      <li><code>invalid-provision</code></li>
 *                      <li><code>reg-beta-necessary</code></li>
 *                      <li><code>reg-email-already-present</code></li>
 *                      <li><code>reg-name-already-present</code></li>
 *                      <li><code>reg-success</code></li>
 *                      <li><code>reg-unknown-school</code></li>
 *                      <li>
 *                          <code>reg-email-failed</code> as per 
 *                          {@link module:user~User#sendRegisterEmail}
 *                      </li>
 *                      <li>or a common error code</li>
 *                  </ul>
 * 
 * @noreadonly
 * @function module:user~User#updateUser
 */
User.prototype.updateUser = function(query, type, ctx, xdata) {
	var self = this;
	
	return self.getServerConfig().then(function(cfg) {
		var uid = ctx.user !== null ? ctx.user.id : null;
		if (!query.name || !query.email)
			return { code: 'format-error' };
		
		if ((query.password || type != 'change') && (!query.password || query.password.length < 5))
			return { code: 'reg-too-short-pw' };
		
		query.email = String(query.email);
		query.name = String(query.name);
		if (!/^[^\.,@<>\x00-\x20\x7f!"'\/\\$#()^?&{}]+$/.test(query.name) || parseInt(query.name) == query.name)
			return { code: 'reg-name-invalid-char' };
		
		query.giv_name = String(query.giv_name || '');
		query.fam_name = String(query.fam_name || '');
		query.wprovision = parseInt(query.wprovision) || cfg.defaultWProvision;
		query.lprovision = parseInt(query.lprovision) || cfg.defaultLProvision;
		query.birthday = query.birthday ? parseInt(query.birthday) : null;
		query.desc = String(query.desc);
		query.street = query.street ? String(query.street) : null;
		query.town = query.town ? String(query.town) : null;
		query.zipcode = query.zipcode ? String(query.zipcode) : null;
		
		if (query.wprovision < cfg.minWProvision || query.wprovision > cfg.maxWProvision ||
			query.lprovision < cfg.minLProvision || query.lprovision > cfg.maxLProvision) 
			return { code: 'invalid-provision' };
		
		if (!query.school) // e. g., empty string
			query.school = null;
		
		var betakey = query.betakey ? String(query.betakey).split('-') : [0,0];
		
		var conn, res;
		return ctx.startTransaction([
			{ name: 'users', mode: 'w', },
			{ name: 'users_finance', mode: 'w', },
			{ name: 'users_data', mode: 'w', },
			{ name: 'stocks', mode: 'w', },
			{ name: 'betakeys', mode: 'w', },
			{ name: 'inviteaccept', mode: 'w', },
			{ name: 'invitelink', mode: 'r', },
			{ name: 'schoolmembers', mode: 'w', },
			{ name: 'schooladmins', mode: 'w', },
			{ name: 'schools', mode: 'w', },
			{ name: 'stocks', alias: 'stocks1', mode: 'r' }, // feed
			{ name: 'events', mode: 'w' }, // feed
			{ name: 'events_users', mode: 'w' }, // feed
			{ name: 'depot_stocks', mode: 'r' }, // feed
			{ name: 'watchlists', mode: 'r' } // feed
		]).then(function(conn_) {
			conn = conn_;
			return conn.query('SELECT email,name,id FROM users WHERE (email = ? AND email_verif) OR (name = ?) ORDER BY NOT(id != ?)',
				[query.email, query.name, uid]);
		}).then(function(res_) {
			res = res_;
			return conn.query('SELECT `key` FROM betakeys WHERE `id` = ?',
				[betakey[0]]);
		}).then(function(βkey) {
			if (cfg.betakeyRequired && (βkey.length == 0 || βkey[0].key != betakey[1]) && 
				type == 'register' && !ctx.access.has('userdb')) {
				return conn.rollback().then(function() {
					return { code: 'reg-beta-necessary' };
				});
			}
			
			if (res.length > 0 && res[0].id !== uid) {
				return conn.rollback().then(function() {
					if (res[0].email.toLowerCase() == query.email.toLowerCase())
						return { code: 'reg-email-already-present' };
					else
						return { code: 'reg-name-already-present' };
				});
			}
			
			return (query.school !== null ?
				conn.query('SELECT id FROM schools WHERE ? IN (id, name, path)', [String(query.school)])
				: Q([])).then(function(res) {
				return ((res.length == 0 && query.school !== null) ? function(cont) {
					if (parseInt(query.school) == query.school || !query.school) {
						return conn.rollback().then(function() {
							return { code: 'reg-unknown-school' };
						});
					}
					
					return conn.query('INSERT INTO schools (name, path) VALUES(?, CONCAT("/",LOWER(MD5(?))))',
						[String(query.school), String(query.school)]).then(cont);
				} : function(cont) {
					if (query.school !== null) {
						assert.ok(parseInt(query.school) != query.school || query.school == res[0].id);
						query.school = res[0].id;
					}
					
					return cont([]);
				})(function(res) {
					var gainUIDCBs = [];
					
					if (res && res.insertId) {
						// in case school was created
						
						var schoolid = res.insertId;
						query.school = schoolid;
						
						gainUIDCBs.push(function() {
							assert.ok(uid != null);
							
							return ctx.feed({
								'type': 'school-create',
								'targetid': schoolid,
								'srcuser': uid,
								'conn': conn
							});
						});
					}
					
					var updateCB = function(res) {
						if (uid === null)
							uid = res.insertId;
						
						assert.ok(uid != null);
						
						return gainUIDCBs.reduce(Q.when, Q()).then(function() {
							return conn.commit();
						}).then(function() {
							if ((ctx.user && query.email == ctx.user.email) || (ctx.access.has('userdb') && query.nomail))
								return { code: 'reg-success', uid: uid, extra: 'repush' };
							else
								return self.sendRegisterEmail(query,
									new qctx.QContext({user: {id: uid, uid: uid}, access: ctx.access,
										parentComponent: self}),
									xdata);
						});
					};
					
					return (query.password ? self.generatePWKey(query.password) :
						Q({salt: ctx.user.pwsalt, hash: ctx.user.pwhash}))
						.then(function(pwdata) {
						if (type == 'change') {
							return conn.query('UPDATE users SET name = ?, pwhash = ?, pwsalt = ?, email = ?, email_verif = ?, ' +
								'delayorderhist = ?, skipwalkthrough = ? WHERE id = ?',
								[String(query.name), pwdata.hash, pwdata.salt,
								String(query.email), query.email == ctx.user.email ? 1 : 0, 
								query.delayorderhist ? 1:0, query.skipwalkthrough ? 1:0, uid]).then(function() {
							return conn.query('UPDATE users_data SET giv_name = ?, fam_name = ?, realnamepublish = ?, ' +
								'birthday = ?, `desc` = ?, street = ?, zipcode = ?, town = ?, traditye = ?, ' +
								'clientopt = ?, dla_optin = ?, schoolclass = ? WHERE id = ?',
								[String(query.giv_name), String(query.fam_name), query.realnamepublish?1:0,
								query.birthday, String(query.desc), String(query.street),
								String(query.zipcode), String(query.town), JSON.stringify(query.clientopt || {}),
								query.traditye?1:0, query.dla_optin?1:0, String(query.schoolclass || ''), uid]);
							}).then(function() {
							return conn.query('UPDATE users_finance SET wprovision = ?, lprovision = ? WHERE id = ?',
								[query.wprovision, query.lprovision, uid]);
							}).then(function() {
							if (query.school != ctx.user.school) {
								if (query.school == null)
									return conn.query('DELETE FROM schoolmembers WHERE uid = ?', [uid]);
								else
									return conn.query('REPLACE INTO schoolmembers (uid, schoolid, pending, jointime) '+
										'VALUES(?, ?, ' + (ctx.access.has('schooldb') ? '0' :
											'((SELECT COUNT(*) FROM schooladmins WHERE schoolid = ? AND status="admin") > 0)') + ', UNIX_TIMESTAMP())',
										[uid, String(query.school), String(query.school)]);
								
								if (ctx.user.school != null) 
									return conn.query('DELETE FROM schooladmins WHERE uid = ? AND schoolid = ?', [uid, ctx.user.school]);
							}
							}).then(function() {
							if (query.name != ctx.user.name) {
								return ctx.feed({
									'type': 'user-namechange',
									'targetid': uid,
									'srcuser': uid,
									'json': {'oldname': ctx.user.name, 'newname': query.name},
									'conn': conn
								}).then(function() {
									return conn.query('UPDATE stocks SET name = ? WHERE leader = ?', ['Leader: ' + query.name, uid]);
								});
							}
							}).then(function() {
							if (query.wprovision != ctx.user.wprovision || query.lprovision != ctx.user.lprovision)
								return ctx.feed({'type': 'user-provchange', 'targetid': uid, 'srcuser': uid, json:
									{'oldwprov': ctx.user.wprovision, 'newwprov': query.wprovision,
									 'oldlprov': ctx.user.lprovision, 'newlprov': query.lprovision}, 'conn': conn});
							}).then(function() {
							if (query.desc != ctx.user.desc)
								return ctx.feed({'type': 'user-descchange', 'targetid': uid, 'srcuser': uid, 'conn': conn});
							}).then(updateCB);
						} else {
							var inv = {};
							return (query.betakey ?
								conn.query('DELETE FROM betakeys WHERE id = ?', [betakey[0]]) :
								Q()).then(function() {
							if (!query.invitekey)
								return;
							
							return conn.query('SELECT * FROM invitelink WHERE `key` = ?', [String(query.invitekey)]).then(function() {
								if (invres.length == 0)
									return;
								
								assert.equal(invres.length, 1);
								
								inv = invres[0];
								if (inv.schoolid && !query.school || parseInt(query.school) == parseInt(inv.schoolid)) {
									query.school = inv.schoolid;
									inv.__schoolverif__ = 1;
								}
								
								gainUIDCBs.push(function() {
									return conn.query('INSERT INTO inviteaccept (iid, uid, accepttime) VALUES(?, ?, UNIX_TIMESTAMP())', [inv.id, uid]);
								});
							});
							}).then(function() {
								return conn.query('INSERT INTO users ' +
									'(name, delayorderhist, pwhash, pwsalt, email, email_verif, registertime)' +
									'VALUES (?, ?, ?, ?, ?, ?, UNIX_TIMESTAMP())',
									[String(query.name), query.delayorderhist?1:0, pwdata.hash, pwdata.salt,
									String(query.email), (inv.email && inv.email == query.email) ? 1 : 0]);
							}).then(function(res) {
								uid = res.insertId;
								return conn.query('INSERT INTO users_data (id, giv_name, fam_name, realnamepublish, traditye, ' +
									'street, zipcode, town, schoolclass) VALUES (?, ?, ?, ?, ?, ?, ?, ?, ?); ' +
									'INSERT INTO users_finance(id, wprovision, lprovision, freemoney, totalvalue) '+
									'VALUES (?, ?, ?, ?, ?)',
									[uid, String(query.giv_name), String(query.fam_name), query.realnamepublish?1:0,
									query.traditye?1:0, String(query.street), String(query.zipcode), String(query.town),
									String(query.schoolclass || ''),
									uid, cfg.defaultWProvision, cfg.defaultLProvision,
									cfg.defaultStartingMoney, cfg.defaultStartingMoney]);
							}).then(function() {
								return ctx.feed({'type': 'user-register', 'targetid': uid, 'srcuser': uid, 'conn': conn});
							}).then(function() {
								return conn.query('INSERT INTO stocks (stockid, leader, name, exchange, pieces) VALUES(?, ?, ?, ?, 100000000)',
									['__LEADER_' + uid + '__', uid, 'Leader: ' + query.name, 'tradity']);
							}).then(function() {
								if (query.school) {
									return conn.query('INSERT INTO schoolmembers (uid, schoolid, pending, jointime) ' +
										'VALUES(?, ?, ' + 
										(inv.__schoolverif__ ? '1' : '((SELECT COUNT(*) FROM schooladmins WHERE schoolid = ? AND status="admin") > 0) ') +
										', UNIX_TIMESTAMP())',
										[uid, String(query.school), String(query.school)]);
								}
							}).then(_.bind(updateCB, self, res));
						}
					});
				});
			});
		});
	});
};

/**
 * Resets the current user financially into their initial state.
 * This is only available for users with appropiate privileges
 * or when resets are allowed (config option <code>.resetAllowed</code>)
 * 
 * @return {object}  Returns with <code>reset-user-success</code> or
 *                   a common error code.
 * 
 * @noreadonly
 * @function c2s~reset-user
 */
User.prototype.resetUser = buscomponent.provideWQT('client-reset-user', function(query, ctx) {
	var self = this;
	
	return self.getServerConfig().then(function(cfg) {
		if (!cfg.resetAllowed && !ctx.access.has('userdb'))
			return { code: 'permission-denied' };
		
		assert.ok(ctx.user);
		assert.ok(ctx.access);
		
		return ctx.query('DELETE FROM depot_stocks WHERE userid = ?', [ctx.user.uid]).then(function() {
			return ctx.query('UPDATE users_finance SET freemoney = ?, totalvalue = ?, ' +
				'fperf_bought = 0, fperf_cur = 0, fperf_sold = 0, ' + 
				'operf_bought = 0, operf_cur = 0, operf_sold = 0, ' + 
				'wprov_sum = 0, lprov_sum = 0 ' + 
				'WHERE id = ?', [cfg.defaultStartingMoney, cfg.defaultStartingMoney, ctx.user.uid]);
		}).then(function() {
			return self.request({name: 'sellAll', query: query, ctx: ctx});
		}).then(function() {
			var val = cfg.defaultStartingMoney / 1000;
			return ctx.query('UPDATE stocks SET lastvalue = ?, ask = ?, bid = ?, ' +
					'daystartvalue = ?, weekstartvalue = ?, lastchecktime = UNIX_TIMESTAMP() WHERE leader = ?',
					[val, val, val, val, val, ctx.user.uid]);
		}).then(function() {
			return ctx.query('DELETE FROM valuehistory WHERE userid = ?', [ctx.user.uid]);
		}).then(function() {
			return ctx.feed({'type': 'user-reset', 'targetid': ctx.user.uid, 'srcuser': ctx.user.uid});
		}).then(function() {
			return self.request({name: 'dqueriesResetUser', ctx: ctx});
		}).then(function() {
			return { code: 'reset-user-success' };
		});
	});
});

/**
 * Resets the current user’s password.
 * Currently, a new password is mailed to the user; This will change
 * due to #268 into sending a link to a password reset page.
 * 
 * @return {object}  Returns with <code>password-reset-success</code>, 
 *                   <code>password-reset-notfound</code>, or
 *                   a common error code.
 * 
 * @loginignore
 * @noreadonly
 * @function c2s~password-reset
 */
User.prototype.passwordReset = buscomponent.provideWQT('client-password-reset', function(query, ctx) {
	var self = this;
	
	if (ctx.user)
		return { code: 'already-logged-in' };
	
	var name = String(query.name);
	
	return ctx.query('SELECT id, email FROM users WHERE name = ? OR email = ? AND deletiontime IS NULL LIMIT 1',
		[name, name]).then(function(res) {
		if (res.length == 0)
			return { code: 'password-reset-notfound' };
		
		var u = res[0];
		assert.ok(u);
		
		var pw;
		return Q.nfcall(crypto.randomBytes, 6).then(function(buf) {
			pw = buf.toString('hex');
			return self.generatePWKey(pw);
		}).then(function(pwdata) {
			return ctx.query('UPDATE users SET pwsalt = ?, pwhash = ? WHERE id = ?', [pwdata.salt, pwdata.hash, u.id]);
		}).then(function() {
			return self.request({name: 'sendTemplateMail', 
				template: 'password-reset-email.eml',
				ctx: ctx,
				variables: {'password': pw, 'username': query.name, 'email': u.email},
			});
		}).then(function() {
			return { code: 'password-reset-success' };
		});
	});
});

/**
 * Returns basic information on an invitation key.
 * 
 * @return {object}  Returns with <code>get-invitekey-info-notfound</code>
 *                   or <code>get-invitekey-info-success</code> and, in the
 *                   latter case, sets <code>.result.email</code> and 
 *                   <code>.result.schoolid</code> appropiately.
 * 
 * @loginignore
 * @function c2s~get-invitekey-info
 */
User.prototype.getInviteKeyInfo = buscomponent.provideQT('client-get-invitekey-info', function(query, ctx) {
	var self = this;
	
	return ctx.query('SELECT email, schoolid FROM invitelink WHERE `key` = ?', [String(query.invitekey)]).then(function(res) {
		if (res.length == 0)
			return { code: 'get-invitekey-info-notfound' };
	
		return self.getServerConfig().then(function(cfg) {
			assert.equal(res.length, 1);
			
			res[0].url = cfg.varReplace(cfg.inviteurl.replace(/\{\$key\}/g, query.invitekey));
			
			return { code: 'get-invitekey-info-success', result: res[0] };
		});
	});
});

/**
 * See {@link c2s~create-invite-link} for specifications.
 * 
 * @noreadonly
 * @function busreq~createInviteLink
 */
User.prototype.createInviteLink = buscomponent.provideWQT('createInviteLink', function(query, ctx) {
	var self = this;
	ctx = ctx.clone(); // so we can’t lose the user object during execution
	
	return self.getServerConfig().then(function(cfg) {
		query.email = query.email ? String(query.email) : null;
		
		if (!ctx.access.has('userdb')) {
			if (query.email && !/([\w_+.-]+)@([\w.-]+)$/.test(query.email))
				return { code: 'create-invite-link-invalid-email' };
			
			if (!ctx.access.has('email_verif'))
				return { code: 'create-invite-link-not-verif' };
		}
		
		var sendKeyToCaller = ctx.access.has('userdb');
		var key, url;
		
		return Q.nfcall(crypto.randomBytes, 16).then(function(buf) {
			key = buf.toString('hex');
			return ctx.query('INSERT INTO invitelink ' +
				'(uid, `key`, email, ctime, schoolid) VALUES ' +
				'(?, ?, ?, UNIX_TIMESTAMP(), ?)', 
				[ctx.user.id, key, query.email, query.schoolid ? parseInt(query.schoolid) : null]);
		}).then(function() {
			url = cfg.varReplace(cfg.inviteurl.replace(/\{\$key\}/g, key));
		
			if (query.email) {
				return self.sendInviteEmail({
					sender: ctx.user,
					email: query.email,
					url: url
				}, ctx);
			} else {
				sendKeyToCaller = true;
				return { code: 'create-invite-link-success' };
			}
		}).then(function(ret) {
			if (sendKeyToCaller) {
				ret.url = url;
				ret.key = key; 
			}
			
			return ret;
		});
	});
});

exports.User = User;

})();<|MERGE_RESOLUTION|>--- conflicted
+++ resolved
@@ -154,55 +154,6 @@
 	
 	/* use an own connection to the server with write access
 	 * (otherwise we might end up with slightly outdated data) */
-<<<<<<< HEAD
-	ctx.startTransaction(function(conn, commit, rollback) {
-		conn.query('SELECT id, pwsalt, pwhash FROM users WHERE (email = ? OR name = ?) AND deletiontime IS NULL ORDER BY id DESC', [name, name], function(res) {
-			if (res.length == 0) {
-				rollback();
-				return cb('login-badname');
-			}
-			
-			var uid = res[0].id;
-			var pwsalt = res[0].pwsalt;
-			var pwhash = res[0].pwhash;
-			if (pwhash != serverUtil.sha256(pwsalt + pw) && !ignorePassword) {
-				rollback();
-				return cb('login-wrongpw');
-			}
-			
-			crypto.randomBytes(16, ctx.errorWrap(function(ex, buf) {
-				self.getServerConfig(function(cfg) {
-					var key = buf.toString('hex');
-					
-					if (ctx.getProperty('readonly')) {
-						key = key.substr(0, 6);
-						var today = parseInt(Date.now() / 86400);
-						
-						commit();
-						self.request({
-							name: 'createSignedMessage',
-							msg: {
-								uid: uid,
-								sid: key,
-								date: today
-							}
-						}, function(sid) {
-							cb('login-success', {
-								key: ':' + sid,
-								uid: uid
-							}, 'repush');
-						});
-					} else {
-						self.regularCallback({}, ctx);
-						
-						conn.query('INSERT INTO sessions(uid, `key`, logintime, lastusetime, endtimeoffset)' +
-							'VALUES(?, ?, UNIX_TIMESTAMP(), UNIX_TIMESTAMP(), ?)',
-							[uid, key, query.stayloggedin ? cfg.stayloggedinTime : cfg.normalLoginTime], function() {
-							commit(function() {
-								cb('login-success', {key: key, uid: uid}, 'repush');
-							});
-						});
-=======
 	return ctx.startTransaction().then(function(conn_) {
 		conn = conn_;
 		
@@ -242,7 +193,6 @@
 						uid: uid,
 						sid: key,
 						date: today
->>>>>>> c1b429a8
 					}
 				}).then(function(sid) {
 					ret = { code: 'login-success',
