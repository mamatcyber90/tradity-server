--- conflicted
+++ resolved
@@ -98,7 +98,6 @@
 		loginResp = loginResp_;
 		assert.equal(loginResp.code, 'login-success');
 		
-<<<<<<< HEAD
 		return Q.nfcall(crypto.randomBytes, 16);
 	}).then(function(buf) {
 		var key = buf.toString('hex');
@@ -108,10 +107,9 @@
 	}).then(function(res) {
 		return self.getServerConfig();
 	}).then(function(cfg) {
-		var url = (cfg.regurl
+		var url = cfg.varReplace(cfg.regurl
 			.replace(/\{\$key\}/g, key)
-			.replace(/\{\$uid\}/g, ctx.user.id)
-			.replace(/\{\$hostname\}/g, cfg.hostname));
+			.replace(/\{\$uid\}/g, ctx.user.id));
 		
 		return self.request({name: 'sendTemplateMail', 
 			template: 'register-email.eml',
@@ -121,27 +119,6 @@
 	}).then(function() {
 		loginResp.code = 'reg-success';
 		return loginResp;
-=======
-		crypto.randomBytes(16, ctx.errorWrap(function(ex, buf) {
-			var key = buf.toString('hex');
-			
-			ctx.query('INSERT INTO email_verifcodes (`userid`, `time`, `key`) VALUES(?, UNIX_TIMESTAMP(), ?)', 
-				[ctx.user.id, key], function(res) {
-
-				self.getServerConfig(function(cfg) {
-					var url = cfg.varReplace(cfg.regurl.replace(/\{\$key\}/g, key).replace(/\{\$uid\}/g, ctx.user.id));
-					
-					self.request({name: 'sendTemplateMail', 
-						template: 'register-email.eml',
-						ctx: ctx,
-						variables: {'url': url, 'username': data.name, 'email': data.email}
-					}, function() {
-						cb('reg-success', loginResp, 'repush');
-					});
-				});
-			});
-		}));
->>>>>>> 3439f7bf
 	});
 };
 
@@ -1267,25 +1244,13 @@
 	
 	return ctx.query('SELECT email, schoolid FROM invitelink WHERE `key` = ?', [String(query.invitekey)]).then(function(res) {
 		if (res.length == 0) {
-<<<<<<< HEAD
 			return { code: 'get-invitekey-info-notfound' };
-=======
-			cb('get-invitekey-info-notfound');
-		} else {
-			self.getServerConfig(function(cfg) {
-				assert.equal(res.length, 1);
-				
-				res[0].url = cfg.varReplace(cfg.inviteurl.replace(/\{\$key\}/g, query.invitekey));
-				
-				cb('get-invitekey-info-success', {result: res[0]});
-			});
->>>>>>> 3439f7bf
 		}
 	
 		return self.getServerConfig().then(function(cfg) {
 			assert.equal(res.length, 1);
 			
-			res[0].url = cfg.inviteurl.replace(/\{\$key\}/g, query.invitekey).replace(/\{\$hostname\}/g, cfg.hostname);
+			res[0].url = cfg.varReplace(cfg.inviteurl.replace(/\{\$key\}/g, query.invitekey));
 			
 			return { code: 'get-invitekey-info-success', result: res[0] };
 		});
@@ -1320,14 +1285,9 @@
 			return ctx.query('INSERT INTO invitelink ' +
 				'(uid, `key`, email, ctime, schoolid) VALUES ' +
 				'(?, ?, ?, UNIX_TIMESTAMP(), ?)', 
-<<<<<<< HEAD
 				[ctx.user.id, key, query.email, query.schoolid ? parseInt(query.schoolid) : null]);
 		}).then(function() {
-			var url = cfg.inviteurl.replace(/\{\$key\}/g, key).replace(/\{\$hostname\}/g, cfg.hostname);
-=======
-				[ctx.user.id, key, query.email, query.schoolid ? parseInt(query.schoolid) : null], function() {
-				var url = cfg.varReplace(cfg.inviteurl.replace(/\{\$key\}/g, key));
->>>>>>> 3439f7bf
+			var url = cfg.varReplace(cfg.inviteurl.replace(/\{\$key\}/g, key));
 		
 			if (query.email) {
 				return self.sendInviteEmail({
