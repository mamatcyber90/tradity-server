(function () { "use strict";

var _ = require('underscore');
var util = require('util');
var http = require('http');
var https = require('https');
var assert = require('assert');
var hash = require('mhash').hash;
var qctx = require('./qctx.js');
var buscomponent = require('./bus/buscomponent.js');

function FileStorageDB () {
}
util.inherits(FileStorageDB, buscomponent.BusComponent);

FileStorageDB.prototype.handle = buscomponent.provide('handleFSDBRequest', ['request', 'result', 'requestURL', 'reply'], function(req, res, reqURL, cb) {
	var self = this;
	
	var ctx = new qctx.QContext({parentComponent: self});
	self.getServerConfig(function(cfg) {
	
	var fsmatch = reqURL.pathname.match(cfg.fsdb.reqregex);
	
	if (!fsmatch)
		return cb(false);
	
	var filename = fsmatch[fsmatch.length - 1];
	
	ctx.query('SELECT * FROM httpresources WHERE name = ?', [filename], function(rows) {
		if (rows.length == 0) {
			res.writeHead(404, {'Content-Type': 'text/plain'});
			res.end('Not found');
			return;
		}
		
		assert.equal(rows.length, 1);
		
		var r = rows[0];
		
		var headers = {
			'Date': new Date().toString(),
			'Access-Control-Allow-Origin': '*',
			'X-Sotrade-Hash': r.hash,
			'X-Sotrade-Source-User-ID': r.user,
			'X-Sotrade-Name': r.name,
			'X-Sotrade-Role': r.role,
			'X-Sotrade-Groupassoc': r.groupassoc,
			'X-Sotrade-Proxied': r.proxy
		};
		
		(r.proxy ? function(cont) {
			var proxyURL = r.content.toString('utf8');
			
			var httpx = proxyURL.match(/^https/) ? https : http;
			var preq = httpx.request(proxyURL, function(pres) {
				var pheaders = _.pick(pres.headers, 'cache-control', 'expires', 'last-modified', 'source-age', 'content-type');
				
				_.each(pheaders, function(value, key) {
					headers[key.replace(/(-|^)\w/g, function(w) { return w.toUpperCase(); })] = value;
				});
				
				cont(pres.statusCode, function(res) { pres.pipe(res); });
			});
		
			preq.on('error', function(e) { self.emitError(e); });
			
			if (req.headers['if-modified-since'])
				preq.setHeader('If-Modified-Since', req.headers['if-modified-since']);
			
			preq.setHeader('User-Agent', 'tradity.de +' + hash('md5', r.hash + r.user) + ' (contact: tech@tradity.de) (NodeJS ' + process.version + ' http)');
			preq.end();
		} : function(cont) {
			headers['Content-Type'] = r.mime;
			headers['Cache-Control'] = r.cache ? 'max-age=100000000' : 'no-cache';
			headers['Last-Modified'] = new Date(r.uploadtime * 1000).toString();
			
			if (req.headers['if-modified-since']) {
				cont(304);
			} else {
				if (r.gzipped) 
					headers['Content-Encoding'] = 'gzip';
				
				cont(200, function(res) { res.end(r.content) });
			}
		})(function (status, finalize) {
			finalize = finalize || function(res) { res.end(); };
			
			if (r.headers)
				headers = _.deepupdate(headers, JSON.parse(r.headers));
			
			res.writeHead(status, headers);
			finalize(res);
		});
	});
	
	cb(true);
	
	});
});

FileStorageDB.prototype.publish = buscomponent.provideQT('client-publish', function(query, ctx, cb) {
	var self = this;
	
	this.getServerConfig(function(cfg) {
	
	var content = query.content;
	var uniqrole = cfg.fsdb.uniqroles[query.role];
	
	query.proxy = query.proxy ? true : false;
	query.mime = query.mime || 'application/octet-stream';
	
	if (query.base64)
		content = new Buffer(query.content, 'base64');
	
	ctx.query('SELECT SUM(LENGTH(content)) AS total FROM httpresources WHERE user = ?', [ctx.user ? ctx.user.id : null], function(res) {
		var total = uniqrole ? 0 : res[0].total;
		
		if (!ctx.access.has('filesystem')) {
			if (content.length + total > cfg.fsdb.userquota)
				return cb('publish-quota-exceed');
			if (cfg.fsdb.allowroles.indexOf(query.role) == -1)
				return cb('publish-inacceptable-role');
				
			if (query.proxy) {
				var hasRequiredAccess = false;
				
				for (var i = 0; i < cfg.fsdb.allowProxyURIs.length && !hasRequiredAccess; ++i) {
					var p = cfg.fsdb.allowProxyURIs[i];
					assert.ok(p.regex);
					assert.ok(p.requireAccess);
					
					var match = query.content.match(p.regex);
					if (match) {
						if (typeof p.requireAccess == 'function') {
							hasRequiredAccess = p.requireAccess(ctx, match);
						} else {
							hasRequiredAccess = p.requireAccess.length == 0;
							for (var i = 0; i < p.requireAccess.length; ++i) {
								if (ctx.access.has(p.requireAccess[i])) {
									hasRequiredAccess = true;
									break;
								}
							}
						}
					}
				}
				
				if (!hasRequiredAccess)
					return cb('publish-proxy-not-allowed');
			} else {
				// local mime type is ignored for proxy requests
				
				if (cfg.fsdb.allowmime.indexOf(query.mime) == -1)
					return cb('publish-inacceptable-mime');
			}
		}
		
<<<<<<< HEAD
		var filehash = hash('md5', content + Date.now().toString());
		query.name = query.name || filehash;
=======
		var filehash = hash('md5', content + new Date().getTime().toString());
		query.name = query.name ? String(query.name) : filehash;
>>>>>>> 0e5fe44c
		
		var filename = (ctx.user ? ctx.user.id + '-' : '') + ((Date.now()) % 8192) + '-' + query.name.replace(/[^-_+\w\.]/g, '');
		var url = cfg.fsdb.puburl.replace(/\{\$hostname\}/g, cfg.hostname).replace(/\{\$name\}/g, filename);
			
		var continueAfterDelPrevious = function() {
			ctx.query('INSERT INTO httpresources(user, name, url, mime, hash, role, uploadtime, content, groupassoc, proxy) '+
				'VALUES (?, ?, ?, ?, ?, ?, UNIX_TIMESTAMP(), ?, ?, ?)',
				[ctx.user ? ctx.user.id : null, filename, url, query.mime ? String(query.mime) : null, filehash,
				String(query.role), content, query.__groupassoc__ ? parseInt(query.__groupassoc__) : null, query.proxy ? 1:0], function(res) {
				
				if (ctx.user) {
					ctx.feed({
						'type': 'file-publish',
						'targetid': res.insertId,
						'srcuser': ctx.user.id
					});
				}
				
				return cb('publish-success', null, 'repush');
			});
		};
		
		if (uniqrole && ctx.user && !(ctx.access.has('filesystem') && query.retainOldFiles)) {
			var sql = 'DELETE FROM httpresources WHERE role = ? ';
			var dataarr = [String(query.role)];
			
			for (var i = 0; i < uniqrole.length; ++i) {
				var fieldname = uniqrole[i];
				sql += 'AND `' + fieldname + '` = ? ';
				
				switch (fieldname) {
					case 'user': dataarr.push(ctx.user.id); break;
					case 'groupassoc': dataarr.push(query.__groupassoc__); break;
					default: self.emitError(new Error('Unknown uniqrole field: ' + fieldname));
				}
			}
			
			ctx.query(sql, dataarr, continueAfterDelPrevious);
		} else {
			continueAfterDelPrevious();
		}
	});
	
	});
});

exports.FileStorageDB = FileStorageDB;

})();<|MERGE_RESOLUTION|>--- conflicted
+++ resolved
@@ -155,13 +155,8 @@
 			}
 		}
 		
-<<<<<<< HEAD
 		var filehash = hash('md5', content + Date.now().toString());
-		query.name = query.name || filehash;
-=======
-		var filehash = hash('md5', content + new Date().getTime().toString());
 		query.name = query.name ? String(query.name) : filehash;
->>>>>>> 0e5fe44c
 		
 		var filename = (ctx.user ? ctx.user.id + '-' : '') + ((Date.now()) % 8192) + '-' + query.name.replace(/[^-_+\w\.]/g, '');
 		var url = cfg.fsdb.puburl.replace(/\{\$hostname\}/g, cfg.hostname).replace(/\{\$name\}/g, filename);
