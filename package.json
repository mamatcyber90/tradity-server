--- conflicted
+++ resolved
@@ -27,10 +27,7 @@
 		"socket.io-client": ">=1.2.1",
 		"unionfind": "~0.0.3",
 		"weak": "~0.3.3",
-<<<<<<< HEAD
-=======
 		"wordpress-rest-api": "~0.3.1",
->>>>>>> d4eb87c8
 		"xml2js": "~0.4.4"
 	},
 	"preferGlobal": false,
