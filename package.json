{
	"scripts": {
		"start": "service-sotrade-restart || true",
		"test": "./test.sh"
	},
	"name": "tradity-de-server",
	"version": "0.0.1",
	"homepage": "https://tradity.de",
	"bugs": {
		"email": "tech@tradity.de"
	},
	"devDependencies": {
		"mocha": "*",
		"nodemailer-sendmail-transport": "~1.0.0"
	},
	"dependencies": {
<<<<<<< HEAD
		"csv": "~0.4.1",
		"cytoscape": "~2.4.1",
		"datejs": "1.0.0-rc3",
=======
		"cytoscape": "~2.3.5",
		"datejs": "1.0.0-rc1",
>>>>>>> c1607959
		"iconv": "~2.1.4",
		"lapack": "~0.1.0",
		"lodash": "~3.10.0",
		"lzma-native": "~0.3.0",
		"mailparser": "~0.5.0",
		"minimist": "~1.1.1",
		"mysql": "~2.8.0",
		"nodemailer": "~1.4.0",
		"nodemailer-smtp-pool": "~1.1.1",
		"object-hash": "~0.8.0",
		"q": "~1.4.1",
		"q-semaphore": "~1.0.3",
		"q-ratelimit": "~0.0.2",
		"socket.io": ">=1.2.1",
		"socket.io-adapter": "~0.3.1",
		"socket.io-client": ">=1.2.1",
		"request": "^2.55.0",
		"unionfind": "~0.0.3",
		"weak": "~0.4.0",
		"wordpress-rest-api": "~0.4.0",
		"xml2js": "~0.4.4",
		"tradity-connection": ">=0.7.0",
		"validator": "^4.0.0"
	},
	"preferGlobal": false,
	"private": true
}<|MERGE_RESOLUTION|>--- conflicted
+++ resolved
@@ -14,14 +14,8 @@
 		"nodemailer-sendmail-transport": "~1.0.0"
 	},
 	"dependencies": {
-<<<<<<< HEAD
-		"csv": "~0.4.1",
 		"cytoscape": "~2.4.1",
 		"datejs": "1.0.0-rc3",
-=======
-		"cytoscape": "~2.3.5",
-		"datejs": "1.0.0-rc1",
->>>>>>> c1607959
 		"iconv": "~2.1.4",
 		"lapack": "~0.1.0",
 		"lodash": "~3.10.0",
