// Tradity.de Server
// Copyright (C) 2016 Tradity.de Tech Team <tech@tradity.de>

// This program is free software: you can redistribute it and/or modify
// it under the terms of the GNU Affero General Public License as published by
// the Free Software Foundation, either version 3 of the License, or
// (at your option) any later version. 

// This program is distributed in the hope that it will be useful,
// but WITHOUT ANY WARRANTY; without even the implied warranty of
// MERCHANTABILITY or FITNESS FOR A PARTICULAR PURPOSE.  See the
// GNU Affero General Public License for more details.

// You should have received a copy of the GNU Affero General Public License
// along with this program.  If not, see <http://www.gnu.org/licenses/>.

"use strict";

const Cache = require('./lib/minicache.js').Cache;
const Access = require('./access.js').Access;
const promiseEvents = require('promise-events');
const deepFreeze = require('deep-freeze');
const JSONStream = require('JSONStream');
const zlib = require('zlib');
const lzma = require('lzma-native');
const assert = require('assert');
const ZSchema = require('z-schema');
const Hawk = require('hawk');
const debug = require('debug')('sotrade:api');

const registryInit = Symbol('registryInit');
const runUserInit = Symbol('runUserInit');
const runUserInitPromise = Symbol('runUserInitPromise');
const _registry = Symbol('_registry');

class _Component extends promiseEvents.EventEmitter {
  constructor(options) {
    super();
    
    options = options || {};
    this.depends = options.depends || [];
    this[_registry] = null;
    this[runUserInitPromise] = null;
    
    this.identifier = options.identifier;
    this.anonymous = !!options.anonymous;
    this.local = !!options.local;
    
    if (!this.identifier && !this.anonymous && !this.local) {
      throw new TypeError('Component instances need either an identifier or be anonymous or local');
    }
  }
  
  initRegistryFromParent(obj) {
    assert.ok(obj[_registry]);
    assert.ok(this.anonymous);
    
    return Promise.resolve().then(() => {
      return this[registryInit](obj[_registry]);
    }).then(() => {
      return this[runUserInit]();
    });
  }
  
  [registryInit](registry) {
    this[_registry] = registry;
  }
  
  [runUserInit]() {
    if (this[runUserInitPromise]) {
      return this[runUserInitPromise];
    }
    
    return this[runUserInitPromise] =
    Promise.all(this.depends.map(dependency => {
      return Promise.resolve(this[_registry].load(dependency))
        .then(dep => {
        assert.strictEqual(typeof dep[runUserInit], 'function',
          'Dependency ' + dependency + ' has no [runUserInit]()');
        
        return dep[runUserInit]();
      });
    })).then(() => this.init());
  }
  
  init() {
    return Promise.resolve();
  }
  
  load(dependency) {
    assert.ok(this[runUserInitPromise], 'Cannot call load() before initialization');
    
    assert.ok(this.depends.indexOf(dependency) !== -1,
      'Dependency ' + JSON.stringify(dependency) + ' not explicitly listed');
    
    return this[_registry].load(dependency);
  }
}

class Component extends _Component {
  constructor(options) {
    options = options || {};
    options.depends = ['Config', 'PubSub'].concat(options.depends || []);
    super(options);
  }
}

const addComponentInstance = Symbol('addComponentInstance');
class Registry extends _Component {
  constructor() {
    super({identifier: '_Registry'});
    
    this._dependencyIndex = new Map();
    this._instances = [];
    this._inited = false;
    
    this[addComponentInstance](this, Registry);
  }
  
  addComponentClass(Cls) {
    if (this._dependencyIndex.has(Cls)) {
      return this._dependencyIndex.get(Cls);
    }
    
    const instance = new Cls();
    
    assert.strictEqual(instance.constructor, Cls);
    
    return this[addComponentInstance](instance, Cls);
  }
  
  [addComponentInstance](instance, Cls) {
    this._dependencyIndex.set(Cls, instance);
    return this.addIndependentInstance(instance);
  }
  
  addIndependentInstance(instance) {
    this._dependencyIndex.set(instance.constructor, instance);
    
    if (instance.identifier) {
      if (this._dependencyIndex.has(instance.identifier)) {
        throw new Error('Registry already has entry for identifier ' + JSON.stringify(instance.identifier));
      }
      
      this._dependencyIndex.set(instance.identifier, instance);
    }
    
    this._instances.push(instance);
    return instance;
  }
  
  init() {
    if (this._inited) {
      return Promise.resolve();
    }
    
    this._inited = true;
    
    return Promise.all( this._instances.map(i => i[registryInit](this)) ).then(() => 
           Promise.all( this._instances.map(i => i[runUserInit]()) ));
  }
  
  listInstances() {
    return this._instances;
  }
  
  load(dependency) {
    const result = this._dependencyIndex.get(dependency);
    
    if (!result) {
      if (typeof dependency === 'function') {
        const instance = this.addComponentClass(dependency);
        return Promise.resolve()
          .then(() => instance[registryInit](this))
          .then(() => instance[runUserInit]())
          .then(() => instance);
      }
      
      throw new Error('Dependency not found: ' + String(dependency));
    }
    
    return result;
  }
}

class URLMatcher {
  constructor(paths) {
    this.paths = paths.map(path => {
      const parameters = [];
    
      let i = 1;
      const regexp = new RegExp('^' + path.replace(/\((\?:?)?/g, '(?:')
        .replace(/:([^/]+?)\b/g, (match, name) => {
        parameters[i++] = name;
        return '([^/]*)';
      }) + '$');
      
      return {
        regexp: regexp,
        parameters: parameters
      };
    });
  }
  
  match(url) {
    for (let i = 0; i < this.paths.length; ++i) {
      const match = url.match(this.paths[i].regexp);
      if (!match) {
        continue;
      }
      
      const parameters = this.paths[i].parameters;
      
      return Object.assign(...[{}, match].concat(
        match.map((content, index) => ( // jshint ignore:line
          parameters[index] ? { [parameters[index]]: content } : {}
        ))
      ));
    }
    
    return null;
  }
}

// XXX
// this class is as new as it gets and still should kinda be refactored. sigh.
class Requestable extends Component {
  constructor(options) {
    if (!options.url) {
      throw new TypeError('Requestable instances need url property');
    }
    
    if (typeof options.url === 'string') {
      options = Object.assign(options, { url: [options.url] });
    }
    
    if (!options.identifier && !options.anonymous) {
      options = Object.assign({
        identifier: '_API: ' + options.url.join(',') + '@[' + (options.methods || ['GET']).join(',') + ']'
      }, options);
    }
    
    options = Object.assign({}, options, {
      depends: (options.depends || []).concat([
        'ReadonlyStore', 'UpdateUserStatistics', 'LoadSessionUser'
      ])
    });
    
    super(options);
    
    this.options = Object.assign({}, {
      transactional: false,
      writing: false,
      methods: ['GET'],
      returns: [ { code: 200 } ],
      requiredAccess: null,
      requiredLogin: true,
      schema: null
    }, options);
    
    this.urlMatcher = new URLMatcher(this.options.url);
    
    if (!this.options.description) {
      throw new TypeError('Description is neccessary for Requestable instances');
    }
    
    if (this.options.transactional) {
      this.options.writing = this.options.transactional;
    }
    
    this.options.methods = this.options.methods.map(m => m.toUpperCase());
    
    assert.notEqual([true, false, 'maybe'].indexOf(this.options.writing), -1);
    
    if (this.options.writing === true &&
        this.options.methods.indexOf('GET') !== -1) {
      throw new TypeError('Writing Requestable instances cannot use GET');
    }
    
    if (this.options.writing === false &&
        this.options.methods.indexOf('GET') === -1) {
      throw new TypeError('Non-writing Requestable instances must allow GET');
    }
    
    if (this.options.schema) {
      this.schema = Object.assign({}, this.options.schema);
      
      if (!this.schema.title) {
        this.schema.title = this.options.url.join(',') + ' (' + this.options.methods.join(', ') + ')';
      }
    }
    
    this.cache = new Cache();
    
    const requestable = this;
    
    this.ClientError = 
    class ClientError extends Error {
      constructor(identifier) {
        const info = requestable.options.returns.filter(r => r.identifier === identifier)[0];
        if (!info) {
          throw new TypeError('No identifier info available for ' + identifier);
        }
        
        super(requestable.options.url.join(',') + ': ' + info.code + ': ' + identifier);
        
        Object.assign(this, info);
      }
    };
    
    this.BadRequest =
    class BadRequest extends Error {
      constructor(underlying, code) {
        assert.ok(code === 422 || code === 400);
        
        super('Bad Request: ' + String(underlying));
        
        this.code = code;
        this.identifier = 'bad-request';
        this.schema = requestable.schema;
        this.underlying = underlying;
      }
    };
    
    this.MissingHandler =
    class MissingHandler extends Error {
      constructor() {
        super('Missing handler');
        
        this.code = 500;
        this.identifier = 'missing-handler';
      }
    };
    
    this.LoginRequired =
    class LoginRequired extends Error {
      constructor() {
        super('Login required');
        
        this.code = 401;
        this.identifier = 'login-required';
      }
    };
    
    this.Forbidden =
    class Forbidden extends Error {
      constructor() {
        super('Insufficient privileges');
        
        this.code = 403;
        this.identifier = 'insufficient-privileges';
      }
    };
    
    this.ServerReadonly =
    class ServerReadonly extends Error {
      constructor() {
        super('Server is read-only');
        
        this.code = 503;
        this.identifier = 'server-readonly';
      }
    };
  }
  
  // XXX: drop “school” from public API
  // XXX: validation for non-Requestable components?
  // XXX: schema forwarding/inclusion
  // XXX: readonly? can we handle that one better?
<<<<<<< HEAD
  // XXX: repush
=======
>>>>>>> fde363c6
  
  // wrap this.handle() for some backwards compatibility
  handleWithRequestInfo(query, ctx, cfg /*, xdata */) {
    return this.handle(query, ctx, cfg);
  }
  
  handle(/*query, ctx, cfg*/) {
    throw new this.MissingHandler();
  }
  
  getQContext(req) {
    // XXX okay this should definitely be in server.js
    if (req.socket._qcontext) {
      return req.socket._qcontext;
    }
    
    const qctx = require('./qctx.js');
    const ctx = new qctx.QContext({parentComponent: this});
    req.socket._qcontext = ctx;
    
    ctx.properties.set('lastSessionUpdate', null);
    ctx.properties.set('pendingTicks', 0);
    
    req.socket.on('disconnect', () => {
      return this.load('UpdateUserStatistics').handle(ctx.user, ctx, true).then(() => {
        ctx.user = null;
        ctx.access = new Access();
        ctx.properties.set('lastSessionUpdate', null);
        ctx.properties.set('pendingTicks', 0);
      });
    });
    
    return ctx;
  }
  
  _handleRequest(req, res, uriMatch, defaultHeaders, srv) {
    // get the remote address asap since it is lost with early disconnects
    const remoteAddress = req.socket.remoteAddress;
    const ctx = this.getQContext(req);
    const cfg = this.load('Config').config();
    
    let query, masterAuthorization = false;
    
    return Promise.resolve().then(() => {
      if (this.load('ReadonlyStore').readonly && this.options.writing === true) {
        throw new this.ServerReadonly();
      }
      
      if (req.method === 'GET') {
        return {};
      }
      
      if (!(req.headers['content-type'] || '').match(/^application\/(x-)?json/i)) {
        return {};
      }
      
      return new Promise((resolve, reject) => {
        const jsonStream = req.pipe(JSONStream.parse());
        
        jsonStream.on('data', resolve);
        
        jsonStream.on('error', e => {
          reject(new this.BadRequest(e), 400);
        });
      });
    }).then(postData => {
      // key: undefined filters any possible ?key=… from the query string
      query = Object.assign({}, uriMatch, { key: undefined }, postData);
      
      const headerKey = req.headers['x-sotrade-auth'] ||
        req.headers['authorization'] ||
        req.headers['x-authorization'];
      
      if (headerKey) {
        query.key = headerKey;
      }
      
      if (query.key) {
        query.key = String(query.key);
      } else {
        query.key = null;
      }
    }).then(() => {
      deepFreeze(query);
      
      if (this.schema) {
        const validator = new ZSchema({
          noTypeless: true,
          noExtraKeywords: false,
          forceItems: true,
          forceProperties: true
        });
        
        const isValid = validator.validate(query, this.schema);
        if (!isValid) {
          throw new this.BadRequest(validator.getLastError(), 422);
        }
      }
      
      if (/^Hawk /.test(req.headers['authorization'])) {
        return new Promise((resolve, reject) => {
          Hawk.server.authenticate(req, (id, cb) => {
            return cb(null, cfg.hawk || {
              key: cfg.db.password + '_hawk',
              algorithm: 'sha256',
              user: 'DB-authorized user'
            });
          }, {}, (err/*, credentials, artifacts*/) => {
            if (err) {
              return reject(err);
            }
            
            masterAuthorization = true;
            resolve();
          });
        });
      }
    }).then(() => {
      if (query.key) {
        return this.load('LoadSessionUser').handle(query.key, ctx);
      } else {
        return null;
      }
    }).then(user => {
      debug('Session loading returned user', user && user.uid);
      
      const access = new Access();
      if (user !== null) {
        access.update(Access.fromJSON(user.access));
      }
      
      ctx.access.update(access);
      
      if (masterAuthorization) {
        ctx.access.grantAny();
        if (user === null && typeof query.uid !== 'undefined' && query.uid !== null) {
          user = {uid: query.uid};
        }
      }
      
      ctx.user = user;
      ctx.access[['grant', 'drop'][ctx.user && ctx.user.email_verif ? 0 : 1]]('email_verif');
      
      if (this.options.requiredLogin &&
          ctx.user === null &&
          !ctx.access.has('login-override'))
      {
        throw new this.LoginRequired();
      }
      
      if (this.options.requiredAccess && !ctx.access.has(this.options.requiredAccess)) {
        throw new this.Forbidden();
      }
      
      let useCTX = ctx;
      let handler = (query, ctx, cfg, xdata) => this.handleWithRequestInfo(query, ctx, cfg, xdata);
      
      if (this.options.transactional) {
        useCTX = ctx.clone().enterTransactionOnQuery();
        handler = useCTX.txwrap(handler);
      }
      
      return handler(query, useCTX, cfg, {
        remoteip: remoteAddress,
        headers: req.headers,
        rawRequest: req,
        serverInstance: srv
      });
    }).catch(err => {
      if (typeof err.code === 'number') {
        return Object.assign({}, { message: err.message }, err);
      }
      
      throw err;
    }).then(answer => {
      const headers = Object.assign({}, defaultHeaders);
      
      let compressor;
      
      if ((req.headers['accept-encoding'] || '').match(/lzma/)) {
        headers['Content-Encoding'] = 'lzma';
        compressor = lzma.createStream('aloneEncoder');
      } else if ((req.headers['accept-encoding'] || '').match(/gzip/)) {
        headers['Content-Encoding'] = 'gzip';
        compressor = zlib.createGzip();
      }
      
      if (answer.code === 204) {
        delete headers['Content-Type'];
      }
      
      debug('Answering request with code', answer.code);
      res.writeHead(answer.code, headers);
      if (answer.code === 204) {
        // If we say “no content”, we stick to it.
        assert.deepEqual(Object.keys(answer), ['code']);
        res.end();
      } else {
        const outJSON = JSONStream.stringify('', '', '');
        
        const ret = new Promise((resolve, reject) => {
          outJSON.on('end', resolve);
          outJSON.on('error', reject);
        });
        
        if (compressor) {
          outJSON.pipe(compressor).pipe(res);
        } else {
          outJSON.pipe(res);
        }
        
        outJSON.end(answer);
        
        return ret;
      }
    });
  }
  
  handleRequest(req, res, uriMatch, parsedURI, defaultHeaders, srv) {
    const qsParameters = parsedURI.query;
    
    uriMatch = Object.assign({}, qsParameters, uriMatch);
    
    const booleanTable = {
      '0': false, 'false': false,
      '1': true,  'true':  true
    };
    
    // convert ?x=0 from { x: '0' } to { x: 0 } when indicated by schema
    if (this.schema && this.schema.properties) {
      for (let key of Object.keys(uriMatch)) {
        if (this.schema.properties[key]) {
          const type = this.schema.properties[key].type;
          if (type === 'integer' || type.indexOf('integer') !== -1) {
            const converted = parseInt(uriMatch[key]);
            if (!isNaN(converted)) {
              uriMatch[key] = converted;
            }
          } else if (type === 'float' || type.indexOf('float') !== -1) {
            const converted = parseFloat(uriMatch[key]);
            if (!isNaN(converted)) {
              uriMatch[key] = converted;
            }
          } else if (type === 'boolean' || type.indexOf('boolean') !== -1) {
            if (uriMatch[key] in booleanTable) {
              uriMatch[key] = booleanTable[uriMatch[key]];
            }
          } else if (type === 'null' || type.indexOf('null') !== -1) {
            if (uriMatch[key] === 'null') {
              uriMatch[key] = null;
            }
          }
        }
      }
    }
    
    return Promise.resolve().then(() => {
      return this._handleRequest(req, res, uriMatch, defaultHeaders, srv);
    }).catch(e => {
      res.writeHead(500, {'Content-Type': 'application/json;charset=utf-8'});
      res.end(JSON.stringify({
        code: 500,
        error: e.toString(),
        stack: JSON.stringify(e.stack)
      }));
      
      this.load('PubSub').emit('error', e);
    });
  }
  
  getURLMatcher() {
    return this.urlMatcher;
  }
  
  handledMethods() {
    return this.options.methods;
  }
}

exports.Registry = Registry;
exports.Component = Component;
exports._Component = _Component;
exports.Requestable = Requestable;<|MERGE_RESOLUTION|>--- conflicted
+++ resolved
@@ -367,10 +367,6 @@
   // XXX: validation for non-Requestable components?
   // XXX: schema forwarding/inclusion
   // XXX: readonly? can we handle that one better?
-<<<<<<< HEAD
-  // XXX: repush
-=======
->>>>>>> fde363c6
   
   // wrap this.handle() for some backwards compatibility
   handleWithRequestInfo(query, ctx, cfg /*, xdata */) {
